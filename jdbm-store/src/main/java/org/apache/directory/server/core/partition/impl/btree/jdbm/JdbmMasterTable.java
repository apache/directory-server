--- conflicted
+++ resolved
@@ -20,23 +20,12 @@
 package org.apache.directory.server.core.partition.impl.btree.jdbm;
 
 
-<<<<<<< HEAD
-import javax.naming.NamingException;
-
-=======
->>>>>>> 02f20165
 import jdbm.RecordManager;
 import jdbm.helper.LongSerializer;
 import jdbm.helper.StringComparator;
 
-<<<<<<< HEAD
-import org.apache.directory.server.core.entry.ServerEntry;
-import org.apache.directory.server.core.entry.ServerEntrySerializer;
-import org.apache.directory.server.core.partition.impl.btree.MasterTable;
-=======
 import org.apache.directory.server.xdbm.MasterTable;
 import org.apache.directory.server.core.entry.ServerEntrySerializer;
->>>>>>> 02f20165
 import org.apache.directory.server.schema.SerializableComparator;
 import org.apache.directory.server.schema.registries.Registries;
 
@@ -69,61 +58,34 @@
                 throw new IllegalArgumentException( "Argument 'obj2' is null" );
             }
 
-<<<<<<< HEAD
-            long thisVal = ( Long ) o1;
-            long anotherVal = ( Long ) o2;
+            if ( o1 == ( long ) o2 )
+            {
+                return 0;
+            }
             
-            if ( thisVal == anotherVal )
-=======
             if ( o1 == ( long ) o2 )
->>>>>>> 02f20165
             {
                 return 0;
             }
             
-<<<<<<< HEAD
-            if ( thisVal == anotherVal )
-=======
-            if ( o1 == ( long ) o2 )
->>>>>>> 02f20165
-            {
-                return 0;
-            }
-            
-<<<<<<< HEAD
-            if ( thisVal >= 0 )
-            {
-                if ( anotherVal >= 0 )
-                {
-                    return ( thisVal > anotherVal ) ? 1 : -1;
-=======
             if ( o1 >= 0 )
             {
                 if ( o2 >= 0 )
                 {
                     return ( o1 > ( long ) o2 ) ? 1 : -1;
->>>>>>> 02f20165
                 }
                 else
                 {
                     return -1;
                 }
             }
-<<<<<<< HEAD
-            else if ( anotherVal >= 0 )
-=======
             else if ( o2 >= 0 )
->>>>>>> 02f20165
             {
                 return 1;
             }
             else
             {
-<<<<<<< HEAD
-                return ( thisVal < anotherVal ) ? -1 : 1;
-=======
                 return ( o1 < ( long ) o2 ) ? -1 : 1;
->>>>>>> 02f20165
             }
         }
     };
@@ -152,19 +114,11 @@
      * @param registries the schema registries
      * @throws Exception if there is an error opening the Db file.
      */
-<<<<<<< HEAD
-    public JdbmMasterTable( RecordManager recMan, Registries registries ) throws NamingException
-    {
-        super( DBF, recMan, LONG_COMPARATOR, LongSerializer.INSTANCE, new ServerEntrySerializer( registries ) );
-        adminTbl = new JdbmTable( "admin", recMan, STRING_COMPARATOR, null, null );
-        String seqValue = ( String ) adminTbl.get( SEQPROP_KEY );
-=======
     public JdbmMasterTable( RecordManager recMan, Registries registries ) throws Exception
     {
         super( DBF, recMan, LONG_COMPARATOR, LongSerializer.INSTANCE, new ServerEntrySerializer( registries ) );
         adminTbl = new JdbmTable<String,String>( "admin", recMan, STRING_COMPARATOR, null, null );
         String seqValue = adminTbl.get( SEQPROP_KEY );
->>>>>>> 02f20165
 
         if ( null == seqValue )
         {
@@ -178,19 +132,11 @@
      *
      * @param id the Long id of the entry to retrieve.
      * @return the ServerEntry with operational attributes and all.
-<<<<<<< HEAD
-     * @throws NamingException if there is a read error on the underlying Db.
-     */
-    public ServerEntry get( Object id ) throws NamingException
-    {
-        return ( ServerEntry ) super.get( id );
-=======
      * @throws Exception if there is a read error on the underlying Db.
      */
     public E get( Long id ) throws Exception
     {
         return super.get( id );
->>>>>>> 02f20165
     }
 
 
@@ -202,19 +148,11 @@
      * @param entry the ServerEntry w/ operational attributes
      * @param id    the Long id of the entry to put
      * @return the ServerEntry put
-<<<<<<< HEAD
-     * @throws NamingException if there is a write error on the underlying Db.
-     */
-    public ServerEntry put( ServerEntry entry, Object id ) throws NamingException
-    {
-        return ( ServerEntry ) super.put( id, entry );
-=======
      * @throws Exception if there is a write error on the underlying Db.
      */
     public E put( Long id, E entry ) throws Exception
     {
         return super.put( id, entry );
->>>>>>> 02f20165
     }
 
 
@@ -225,15 +163,9 @@
      * @return the Attributes of the deleted entry
      * @throws Exception if there is a write error on the underlying Db
      */
-<<<<<<< HEAD
-    public ServerEntry delete( Object id ) throws NamingException
-    {
-        return ( ServerEntry ) super.remove( id );
-=======
     public E delete( Long id ) throws Exception
     {
         return super.remove( id );
->>>>>>> 02f20165
     }
 
 
@@ -257,11 +189,7 @@
      * used for the fictitious parent of the suffix root entry.
      *
      * @return the current value incremented by one.
-<<<<<<< HEAD
-     * @throws NamingException if the admin table storing sequences cannot be
-=======
      * @throws Exception if the admin table storing sequences cannot be
->>>>>>> 02f20165
      *                         read and written to.
      */
     public Long getNextId() throws Exception

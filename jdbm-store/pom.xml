--- conflicted
+++ resolved
@@ -67,15 +67,12 @@
 
     <dependency>
       <groupId>${pom.groupId}</groupId>
-<<<<<<< HEAD
-=======
       <artifactId>apacheds-core-avl</artifactId>
       <version>${pom.version}</version>
     </dependency>
 
     <dependency>
       <groupId>${pom.groupId}</groupId>
->>>>>>> 02f20165
       <artifactId>apacheds-btree-base</artifactId>
       <version>${pom.version}</version>
     </dependency>

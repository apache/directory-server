--- conflicted
+++ resolved
@@ -24,11 +24,7 @@
   <parent>
     <groupId>org.apache.directory.shared</groupId>
     <artifactId>shared-parent</artifactId>
-<<<<<<< HEAD
-    <version>0.9.11-SNAPSHOT</version>
-=======
     <version>0.9.12-SNAPSHOT</version>
->>>>>>> e0d67fd6
   </parent>
   <artifactId>shared-converter</artifactId>
   <name>Apache Directory Protocol Ldap Converters</name>

/*
 *   Licensed to the Apache Software Foundation (ASF) under one
 *   or more contributor license agreements.  See the NOTICE file
 *   distributed with this work for additional information
 *   regarding copyright ownership.  The ASF licenses this file
 *   to you under the Apache License, Version 2.0 (the
 *   "License"); you may not use this file except in compliance
 *   with the License.  You may obtain a copy of the License at
 *
 *     http://www.apache.org/licenses/LICENSE-2.0
 *
 *   Unless required by applicable law or agreed to in writing,
 *   software distributed under the License is distributed on an
 *   "AS IS" BASIS, WITHOUT WARRANTIES OR CONDITIONS OF ANY
 *   KIND, either express or implied.  See the License for the
 *   specific language governing permissions and limitations
 *   under the License.
 *
 */
package org.apache.directory.server.core.api;


import java.util.List;

import org.apache.directory.server.core.api.filtering.EntryFilteringCursor;
import org.apache.directory.server.core.api.interceptor.BaseInterceptor;
import org.apache.directory.server.core.api.interceptor.context.AddOperationContext;
import org.apache.directory.server.core.api.interceptor.context.BindOperationContext;
import org.apache.directory.server.core.api.interceptor.context.CompareOperationContext;
import org.apache.directory.server.core.api.interceptor.context.DeleteOperationContext;
import org.apache.directory.server.core.api.interceptor.context.HasEntryOperationContext;
import org.apache.directory.server.core.api.interceptor.context.GetRootDseOperationContext;
import org.apache.directory.server.core.api.interceptor.context.ListOperationContext;
import org.apache.directory.server.core.api.interceptor.context.LookupOperationContext;
import org.apache.directory.server.core.api.interceptor.context.ModifyOperationContext;
import org.apache.directory.server.core.api.interceptor.context.MoveAndRenameOperationContext;
import org.apache.directory.server.core.api.interceptor.context.MoveOperationContext;
import org.apache.directory.server.core.api.interceptor.context.RenameOperationContext;
import org.apache.directory.server.core.api.interceptor.context.SearchOperationContext;
import org.apache.directory.server.core.api.interceptor.context.UnbindOperationContext;
import org.apache.directory.shared.ldap.model.entry.Entry;
import org.apache.directory.shared.ldap.model.exception.LdapException;


public class MockInterceptor extends BaseInterceptor
{
    final String name;
    final List<MockInterceptor> interceptors;


    public MockInterceptor( String name, List<MockInterceptor> interceptors )
    {
        this.name = name;
        this.interceptors = interceptors;
    }


    public String getName()
    {
        return this.name;
    }


    public List<MockInterceptor> getInterceptors()
    {
        return interceptors;
    }


    public void init( DirectoryService directoryService ) throws LdapException
    {
    }


    public void destroy()
    {
    }


    /**
     * {@inheritDoc}
     */
    public void add( AddOperationContext addContext ) throws LdapException
    {
        interceptors.add( this );
        next( addContext );
    }


    /**
     * {@inheritDoc}
     */
    public void bind( BindOperationContext bindContext ) throws LdapException
    {
        interceptors.add( this );
        next( bindContext );
    }


    /**
     * {@inheritDoc}
     */
    public boolean compare( CompareOperationContext compareContext ) throws LdapException
    {
        interceptors.add( this );
        return next( compareContext );
    }


    /**
     * {@inheritDoc}
     */
    public void delete( DeleteOperationContext deleteContext ) throws LdapException
    {
        interceptors.add( this );
        next( deleteContext );
    }


    /**
     * {@inheritDoc}
     */
    public Entry getRootDse( GetRootDseOperationContext getRootDseContext ) throws LdapException
    {
        interceptors.add( this );
        return next( getRootDseContext );
    }


    /**
     * {@inheritDoc}
     */
    public boolean hasEntry( HasEntryOperationContext hasEntryContext ) throws LdapException
    {
        interceptors.add( this );
        return next( hasEntryContext );
    }


    /**
     * {@inheritDoc}
     */
    public EntryFilteringCursor list( ListOperationContext listContext ) throws LdapException
    {
        interceptors.add( this );
        return next( listContext );
    }


    /**
     * {@inheritDoc}
     */
    public Entry lookup( LookupOperationContext lookupContext ) throws LdapException
    {
        interceptors.add( this );

        return next( lookupContext );
    }


    /**
     * {@inheritDoc}
     */
    public void modify( ModifyOperationContext modifyContext ) throws LdapException
    {
        interceptors.add( this );
        next( modifyContext );
    }


    /**
     * {@inheritDoc}
     */
<<<<<<< HEAD
    public void move(  MoveOperationContext moveContext ) throws LdapException
=======
    public void move( MoveOperationContext moveContext ) throws LdapException
>>>>>>> 6559ce59
    {
        interceptors.add( this );
        next( moveContext );
    }


    /**
     * {@inheritDoc}
     */
    public void moveAndRename( MoveAndRenameOperationContext moveAndRenameContext ) throws LdapException
    {
        interceptors.add( this );
        next( moveAndRenameContext );
    }


    /**
     * {@inheritDoc}
     */
    public void rename( RenameOperationContext renameContext ) throws LdapException
    {
        interceptors.add( this );
        next( renameContext );
    }


    /**
     * {@inheritDoc}
     */
    public EntryFilteringCursor search( SearchOperationContext searchContext ) throws LdapException
    {
        interceptors.add( this );

        return next( searchContext );
    }


    /**
     * {@inheritDoc}
     */
    public void unbind( UnbindOperationContext unbindContext ) throws LdapException
    {
        interceptors.add( this );
        next( unbindContext );
    }


    public String toString()
    {
        return name;
    }
}<|MERGE_RESOLUTION|>--- conflicted
+++ resolved
@@ -171,11 +171,7 @@
     /**
      * {@inheritDoc}
      */
-<<<<<<< HEAD
-    public void move(  MoveOperationContext moveContext ) throws LdapException
-=======
     public void move( MoveOperationContext moveContext ) throws LdapException
->>>>>>> 6559ce59
     {
         interceptors.add( this );
         next( moveContext );

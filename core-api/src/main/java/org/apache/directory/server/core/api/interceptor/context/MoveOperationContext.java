/*
 *  Licensed to the Apache Software Foundation (ASF) under one
 *  or more contributor license agreements.  See the NOTICE file
 *  distributed with this work for additional information
 *  regarding copyright ownership.  The ASF licenses this file
 *  to you under the Apache License, Version 2.0 (the
 *  "License"); you may not use this file except in compliance
 *  with the License.  You may obtain a copy of the License at
 * 
 *    http://www.apache.org/licenses/LICENSE-2.0
 * 
 *  Unless required by applicable law or agreed to in writing,
 *  software distributed under the License is distributed on an
 *  "AS IS" BASIS, WITHOUT WARRANTIES OR CONDITIONS OF ANY
 *  KIND, either express or implied.  See the License for the
 *  specific language governing permissions and limitations
 *  under the License.
 * 
 */
package org.apache.directory.server.core.api.interceptor.context;


import org.apache.directory.server.core.api.CoreSession;
import org.apache.directory.server.core.api.OperationEnum;
import org.apache.directory.server.i18n.I18n;
import org.apache.directory.shared.ldap.model.exception.LdapInvalidDnException;
import org.apache.directory.shared.ldap.model.message.MessageTypeEnum;
import org.apache.directory.shared.ldap.model.message.ModifyDnRequest;
import org.apache.directory.shared.ldap.model.message.controls.ManageDsaIT;
import org.apache.directory.shared.ldap.model.name.Dn;
import org.apache.directory.shared.ldap.model.name.Rdn;


/**
 * A Move context used for Interceptors. It contains all the informations
 * needed for the modify Dn operation, and used by all the interceptors
 *
 * @author <a href="mailto:dev@directory.apache.org">Apache Directory Project</a>
 */
public class MoveOperationContext extends AbstractChangeOperationContext
{
    /** The old superior */
    private Dn oldSuperior;

    /** The entry Rdn */
    private Rdn rdn;

    /** The newSuperior Dn */
    private Dn newSuperior;

    /** The New target Dn */
    private Dn newDn;


    /**
     * Creates a new instance of MoveOperationContext.
     */
    public MoveOperationContext( CoreSession session )
    {
        super( session );

        if ( session != null )
        {
            setInterceptors( session.getDirectoryService().getInterceptors( OperationEnum.MOVE ) );
        }
    }


    /**
     * Creates a new instance of MoveOperationContext.
     */
    public MoveOperationContext( CoreSession session, Dn oldDn, Dn newSuperior )
    {
        super( session, oldDn );
        this.newSuperior = newSuperior;
        oldSuperior = oldDn.getParent();
        rdn = ( oldDn.getRdn().clone() );

        if ( session != null )
        {
            setInterceptors( session.getDirectoryService().getInterceptors( OperationEnum.MOVE ) );
        }

        try
        {
            newDn = newSuperior.add( rdn );
        }
        catch ( LdapInvalidDnException lide )
        {
            throw new IllegalArgumentException( lide.getMessage(), lide );
        }
    }


    public MoveOperationContext( CoreSession session, ModifyDnRequest modifyDnRequest )
    {
        super( session, modifyDnRequest.getName() );
        this.newSuperior = modifyDnRequest.getNewSuperior();

        if ( session != null )
        {
            setInterceptors( session.getDirectoryService().getInterceptors( OperationEnum.MOVE ) );
        }

        if ( newSuperior == null )
        {
            throw new IllegalArgumentException( I18n.err( I18n.ERR_326_NEW_SUPERIROR_CANNOT_BE_NULL, modifyDnRequest ) );
        }

        this.requestControls = modifyDnRequest.getControls();

        if ( modifyDnRequest.getNewRdn() != null )
        {
            throw new IllegalArgumentException( I18n.err( I18n.ERR_327_MOVE_AND_RENAME_OPERATION, modifyDnRequest ) );
        }

        if ( requestControls.containsKey( ManageDsaIT.OID ) )
        {
            ignoreReferral();
        }
        else
        {
            throwReferral();
        }

        oldSuperior = modifyDnRequest.getName().getParent();
<<<<<<< HEAD
        rdn = (modifyDnRequest.getName().getRdn().clone());
=======
        rdn = ( modifyDnRequest.getName().getRdn().clone() );
>>>>>>> 6559ce59

        try
        {
            newDn = newSuperior.add( rdn );
        }
        catch ( LdapInvalidDnException lide )
        {
            throw new IllegalArgumentException( lide.getMessage(), lide );
        }
    }


    /**
     *  @return The oldSuperior Dn
     */
    public Dn getOldSuperior()
    {
        return oldSuperior;
    }


    /**
     *  @return The newSuperior Dn
     */
    public Dn getNewSuperior()
    {
        return newSuperior;
    }


    /**
     *  @return The Rdn
     */
    public Rdn getRdn()
    {
        return rdn;
    }


    /**
     *  @return The new Dn
     */
    public Dn getNewDn()
    {
        return newDn;
    }


    /**
     * @return the operation name
     */
    public String getName()
    {
        return MessageTypeEnum.MODIFYDN_REQUEST.name();
    }


    /**
     * @see Object#toString()
     */
    public String toString()
    {
        return "ReplaceContext for old Dn '" + getDn().getName() + "'" +
            ", newSuperior '" + newSuperior + "'";
    }
}<|MERGE_RESOLUTION|>--- conflicted
+++ resolved
@@ -124,11 +124,7 @@
         }
 
         oldSuperior = modifyDnRequest.getName().getParent();
-<<<<<<< HEAD
-        rdn = (modifyDnRequest.getName().getRdn().clone());
-=======
         rdn = ( modifyDnRequest.getName().getRdn().clone() );
->>>>>>> 6559ce59
 
         try
         {

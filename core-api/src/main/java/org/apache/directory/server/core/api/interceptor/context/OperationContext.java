/*
 *  Licensed to the Apache Software Foundation (ASF) under one
 *  or more contributor license agreements.  See the NOTICE file
 *  distributed with this work for additional information
 *  regarding copyright ownership.  The ASF licenses this file
 *  to you under the Apache License, Version 2.0 (the
 *  "License"); you may not use this file except in compliance
 *  with the License.  You may obtain a copy of the License at
 * 
 *    http://www.apache.org/licenses/LICENSE-2.0
 * 
 *  Unless required by applicable law or agreed to in writing,
 *  software distributed under the License is distributed on an
 *  "AS IS" BASIS, WITHOUT WARRANTIES OR CONDITIONS OF ANY
 *  KIND, either express or implied.  See the License for the
 *  specific language governing permissions and limitations
 *  under the License.
 * 
 */
package org.apache.directory.server.core.api.interceptor.context;


import java.util.List;

import org.apache.directory.server.core.api.CoreSession;
import org.apache.directory.server.core.api.LdapPrincipal;
import org.apache.directory.server.core.api.entry.ClonedServerEntry;
import org.apache.directory.shared.ldap.model.entry.Entry;
import org.apache.directory.shared.ldap.model.exception.LdapException;
import org.apache.directory.shared.ldap.model.message.Control;
import org.apache.directory.shared.ldap.model.name.Dn;


/**
 * This interface represent the context passed as an argument to each interceptor.
 * It will contain data used by all the operations.
 *
 * @author <a href="mailto:dev@directory.apache.org">Apache Directory Project</a>
 */
public interface OperationContext
{
    /**
     * @return The number of the current interceptor in the list
     */
    int getCurrentInterceptor();
<<<<<<< HEAD
    
    
=======


>>>>>>> 6559ce59
    /**
     * Sets the current interceptor number to a new value.
     * 
     * @param currentInterceptor The new current interceptor value
     */
    void setCurrentInterceptor( int currentInterceptor );


    /**
     * Gets the effective principal for this operation which may not be the
     * same as the authenticated principal when the session for this context
     * has an explicit authorization id, or this operation was applied with
     * the proxy authorization control.
     * 
     * @see CoreSession#getAuthenticatedPrincipal()
     * @see CoreSession#getEffectivePrincipal()
     * @return the effective principal for this operation
     */
    LdapPrincipal getEffectivePrincipal();


    /**
     * @return The associated Dn
     */
    Dn getDn();


    /**
     * Set the context Dn
     *
     * @param dn The Dn to set
     */
    void setDn( Dn dn );


    /**
     * Gets the server entry associated with the target Dn of this
     * OperationContext.  The entry associated with the Dn may be altered
     * during the course of processing an LDAP operation through the
     * InterceptorChain.  This place holder is put here to prevent the need
     * for repetitive lookups of the target entry.  Furthermore the returned
     * entry may be altered by any Interceptor in the chain and this is why a
     * ClonedServerEntry is returned instead of a Entry.  A
     * ClonedServerEntry has an immutable reference to the original state of
     * the target entry.  The original state can be accessed via a call to
     * {@link ClonedServerEntry#getOriginalEntry()}.  The return value may be
     * null in which case any lookup performed to access it may set it to
     * prevent the need for subsequent lookups.
     * 
     * Also note that during the course of handling some operations such as
     * those that rename, move or rename and move the entry, may alter the Dn
     * of this entry.  Interceptor implementors should not presume the Dn or
     * the values contained in this entry are currently what is present in the
     * DIT.  The original entry contained in the ClonedServerEntry shoudl be
     * used as the definitive source of information about the state of the
     * entry in the DIT before returning from the Partition subsystem.
     * 
     * @return target entry associated with the Dn of this OperationContext
     */
    Entry getEntry();


    /**
     * Sets the server entry associated with the target Dn of this
     * OperationContext.
     *
     * @param entry the entry whose Dn is associated with this OperationContext.
     */
    void setEntry( Entry entry );


    /**
     * Adds a response control to this operation.
     *
     * @param responseControl the response control to add to this operation
     */
    void addResponseControl( Control responseControl );
<<<<<<< HEAD
    
    
=======


>>>>>>> 6559ce59
    /**
     * Checks to see if a response control is present on this operation.
     *
     * @param numericOid the numeric OID of the control also known as it's type OID
     * @return true if the control is associated with this operation, false otherwise
     */
    boolean hasResponseControl( String numericOid );


    /**
     * Gets a response control if present for this request.
     * 
     * @param numericOid the numeric OID of the control also known as it's type OID
     * @return the control if present
     */
    Control getResponseControl( String numericOid );


    /**
     * Gets all the response controls producted during this operation.
     *
     * @return an array over all the response controls
     */
    Control[] getResponseControls();


    /**
     * Checks if any response controls have been generated for this operation.
     *
     * @return true if any response controls have been generated, false otherwise
     */
    boolean hasResponseControls();


    /**
     * Checks the number of response controls have been generated for this operation.
     *
     * @return the number of response controls that have been generated
     */
    int getResponseControlCount();


    /**
     * Adds a request control to this operation.
     *
     * @param requestControl the request control to add to this operation
     */
    void addRequestControl( Control requestControl );
<<<<<<< HEAD
    
    
=======


>>>>>>> 6559ce59
    /**
     * Checks to see if a request control is present on this request.
     *
     * @param numericOid the numeric OID of the control also known as it's type OID
     * @return true if the control is associated with this operation, false otherwise
     */
    boolean hasRequestControl( String numericOid );


    /**
     * Checks if any request controls exists for this operation.
     *
     * @return true if any request controls exist, false otherwise
     */
    boolean hasRequestControls();


    /**
     * Gets a request control if present for this request.
     * 
     * @param numericOid the numeric OID of the control also known as it's type OID
     * @return the control if present
     */
    Control getRequestControl( String numericOid );


    /**
     * Adds many request controls to this operation.
     *
     * @param requestControls the request controls to add to this operation
     */
    void addRequestControls( Control[] requestControls );


    /**
     * @return the operation's name
     */
    String getName();
<<<<<<< HEAD
    
    
=======


>>>>>>> 6559ce59
    /**
     * Gets the next interceptor in the list of interceptors. The
     * position in the list will be incremented.
     * 
     * @return The next interceptor from the list of interceptors
     */
    String getNextInterceptor();
<<<<<<< HEAD
    
=======

>>>>>>> 6559ce59

    /**
     * Sets the list of interceptors to go through for an operation
     * 
     * @param interceptors The list of interceptors
     */
    void setInterceptors( List<String> interceptors );
<<<<<<< HEAD
    
    
=======


>>>>>>> 6559ce59
    /**
     * Gets the session associated with this operation.
     *
     * @return the session associated with this operation
     */
    CoreSession getSession();


    // -----------------------------------------------------------------------
    // Utility Factory Methods to Create New OperationContexts
    // -----------------------------------------------------------------------
    LookupOperationContext newLookupContext( Dn dn );

<<<<<<< HEAD
    
    Entry lookup( LookupOperationContext lookupContext ) throws LdapException;
    
    
=======

    Entry lookup( LookupOperationContext lookupContext ) throws LdapException;


>>>>>>> 6559ce59
    /**
     * Process the delete for inner operations. This is only valid for SubschemaSubentry
     * operations, and will most certainly be removed later.
     * 
     * @param dn
     * @throws LdapException
     */
    void delete( Dn dn ) throws LdapException;


    /**
     * Set the throwReferral flag to true
     */
    void throwReferral();


    /**
     * @return <code>true</code> if the referrals are thrown
     */
    boolean isReferralThrown();


    /**
     * Set the throwReferral flag to false
     */
    void ignoreReferral();


    /**
     * @return <code>true</code> if the referrals are ignored
     */
    boolean isReferralIgnored();
}<|MERGE_RESOLUTION|>--- conflicted
+++ resolved
@@ -43,13 +43,8 @@
      * @return The number of the current interceptor in the list
      */
     int getCurrentInterceptor();
-<<<<<<< HEAD
-    
-    
-=======
-
-
->>>>>>> 6559ce59
+
+
     /**
      * Sets the current interceptor number to a new value.
      * 
@@ -127,13 +122,8 @@
      * @param responseControl the response control to add to this operation
      */
     void addResponseControl( Control responseControl );
-<<<<<<< HEAD
-    
-    
-=======
-
-
->>>>>>> 6559ce59
+
+
     /**
      * Checks to see if a response control is present on this operation.
      *
@@ -182,13 +172,8 @@
      * @param requestControl the request control to add to this operation
      */
     void addRequestControl( Control requestControl );
-<<<<<<< HEAD
-    
-    
-=======
-
-
->>>>>>> 6559ce59
+
+
     /**
      * Checks to see if a request control is present on this request.
      *
@@ -227,13 +212,8 @@
      * @return the operation's name
      */
     String getName();
-<<<<<<< HEAD
-    
-    
-=======
-
-
->>>>>>> 6559ce59
+
+
     /**
      * Gets the next interceptor in the list of interceptors. The
      * position in the list will be incremented.
@@ -241,11 +221,7 @@
      * @return The next interceptor from the list of interceptors
      */
     String getNextInterceptor();
-<<<<<<< HEAD
-    
-=======
-
->>>>>>> 6559ce59
+
 
     /**
      * Sets the list of interceptors to go through for an operation
@@ -253,13 +229,8 @@
      * @param interceptors The list of interceptors
      */
     void setInterceptors( List<String> interceptors );
-<<<<<<< HEAD
-    
-    
-=======
-
-
->>>>>>> 6559ce59
+
+
     /**
      * Gets the session associated with this operation.
      *
@@ -273,17 +244,10 @@
     // -----------------------------------------------------------------------
     LookupOperationContext newLookupContext( Dn dn );
 
-<<<<<<< HEAD
-    
+
     Entry lookup( LookupOperationContext lookupContext ) throws LdapException;
-    
-    
-=======
-
-    Entry lookup( LookupOperationContext lookupContext ) throws LdapException;
-
-
->>>>>>> 6559ce59
+
+
     /**
      * Process the delete for inner operations. This is only valid for SubschemaSubentry
      * operations, and will most certainly be removed later.

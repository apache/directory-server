--- conflicted
+++ resolved
@@ -427,11 +427,7 @@
         
         while ( list.next() )
         {
-<<<<<<< HEAD
-            ServerSearchResult result = list.next();
-=======
             ClonedServerEntry result = list.get();
->>>>>>> 6a3760ee
             LdapDN resultDN = result.getDn();
             resultDN.normalize( atRegistry.getNormalizerMapping() );
             ClonedServerEntry attrs = lookupPartition( resultDN );
@@ -532,11 +528,7 @@
         
         while ( list.next() )
         {
-<<<<<<< HEAD
-            ServerSearchResult result = list.next();
-=======
             ServerEntry result = list.get();
->>>>>>> 6a3760ee
             LdapDN resultDN = result.getDn();
             resultDN.normalize( atRegistry.getNormalizerMapping() );
             ServerEntry attrs = lookupPartition( resultDN );
@@ -634,11 +626,7 @@
         
         while ( list.next() )
         {
-<<<<<<< HEAD
-            ServerSearchResult result = list.next();
-=======
             ServerEntry result = list.get();
->>>>>>> 6a3760ee
             LdapDN resultDN = result.getDn();
             resultDN.normalize( atRegistry.getNormalizerMapping() );
             ServerEntry attrs = lookupPartition( resultDN );
@@ -671,11 +659,7 @@
         
         while ( list.next() )
         {
-<<<<<<< HEAD
-            ServerSearchResult result = list.next();
-=======
             ServerEntry result = list.get();
->>>>>>> 6a3760ee
             LdapDN resultDN = result.getDn();
             resultDN.normalize( atRegistry.getNormalizerMapping() );
             ServerEntry attrs = lookupPartition( resultDN );
@@ -707,11 +691,7 @@
         
         while ( list.next() )
         {
-<<<<<<< HEAD
-            ServerSearchResult result = list.next();
-=======
             ServerEntry result = list.get();
->>>>>>> 6a3760ee
             LdapDN resultDN = result.getDn();
             resultDN.normalize( atRegistry.getNormalizerMapping() );
             ServerEntry attrs = lookupPartition( resultDN );
@@ -745,11 +725,7 @@
         
         while ( list.next() )
         {
-<<<<<<< HEAD
-            ServerSearchResult result = list.next();
-=======
             ClonedServerEntry result = list.get();
->>>>>>> 6a3760ee
             LdapDN resultDN = result.getDn();
             resultDN.normalize( atRegistry.getNormalizerMapping() );
             ServerEntry attrs = lookupPartition( resultDN );
@@ -829,11 +805,7 @@
         
         while ( list.next() )
         {
-<<<<<<< HEAD
-            ServerSearchResult result = list.next();
-=======
             ClonedServerEntry result = list.get();
->>>>>>> 6a3760ee
             LdapDN resultDN = result.getDn();
             resultDN.normalize( atRegistry.getNormalizerMapping() );
             ClonedServerEntry attrs = lookupPartition( resultDN );

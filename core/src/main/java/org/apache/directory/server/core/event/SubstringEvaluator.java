/*
 *  Licensed to the Apache Software Foundation (ASF) under one
 *  or more contributor license agreements.  See the NOTICE file
 *  distributed with this work for additional information
 *  regarding copyright ownership.  The ASF licenses this file
 *  to you under the Apache License, Version 2.0 (the
 *  "License"); you may not use this file except in compliance
 *  with the License.  You may obtain a copy of the License at
 *  
 *    http://www.apache.org/licenses/LICENSE-2.0
 *  
 *  Unless required by applicable law or agreed to in writing,
 *  software distributed under the License is distributed on an
 *  "AS IS" BASIS, WITHOUT WARRANTIES OR CONDITIONS OF ANY
 *  KIND, either express or implied.  See the License for the
 *  specific language governing permissions and limitations
 *  under the License. 
 *  
 */
package org.apache.directory.server.core.event;


import java.util.regex.Pattern;
import java.util.regex.PatternSyntaxException;

import javax.naming.NamingEnumeration;
import javax.naming.NamingException;
import javax.naming.directory.Attribute;
import javax.naming.directory.Attributes;

import org.apache.directory.server.schema.registries.AttributeTypeRegistry;
import org.apache.directory.server.schema.registries.OidRegistry;
import org.apache.directory.shared.ldap.filter.ExprNode;
import org.apache.directory.shared.ldap.filter.SubstringNode;
import org.apache.directory.shared.ldap.schema.AttributeType;
import org.apache.directory.shared.ldap.schema.MatchingRule;
import org.apache.directory.shared.ldap.schema.Normalizer;


/**
 * Evaluates substring filter assertions on an entry.
 * 
 * @author <a href="mailto:dev@directory.apache.org">Apache Directory Project</a>
 * @version $Rev$
 */
public class SubstringEvaluator implements Evaluator
{
    /** Oid Registry used to translate attributeIds to OIDs */
    private OidRegistry oidRegistry;
    /** AttributeType registry needed for normalizing and comparing values */
    private AttributeTypeRegistry attributeTypeRegistry;


    /**
     * Creates a new SubstringEvaluator for substring expressions.
     *
     * @param oidRegistry the OID registry for name to OID mapping
     * @param attributeTypeRegistry the attributeType registry
     */
    public SubstringEvaluator(OidRegistry oidRegistry, AttributeTypeRegistry attributeTypeRegistry)
    {
        this.oidRegistry = oidRegistry;
        this.attributeTypeRegistry = attributeTypeRegistry;
    }


    /**
     * @see Evaluator#evaluate(ExprNode, String, Attributes)
     */
    public boolean evaluate( ExprNode node, String dn, Attributes entry ) throws NamingException
    {
        Pattern regex = null;
        SubstringNode snode = (SubstringNode)node;
        String oid = oidRegistry.getOid( snode.getAttribute() );
        AttributeType type = attributeTypeRegistry.lookup( oid );
        MatchingRule matchingRule = type.getSubstr();
        
        if ( matchingRule == null )
        {
            matchingRule = type.getEquality();
        }
        
        Normalizer normalizer = matchingRule.getNormalizer();
<<<<<<< HEAD
=======
        
>>>>>>> d69d8c08

        // get the attribute
        Attribute attr = entry.get( snode.getAttribute() );

        // if the attribute does not exist just return false
        if ( null == attr )
        {
            return false;
        }

        // compile the regular expression to search for a matching attribute
        try
        {
            regex = snode.getRegex( normalizer );
        }
        catch ( PatternSyntaxException pse )
        {
            NamingException ne = new NamingException( "SubstringNode '" + node + "' had " + "incorrect syntax" );
            ne.setRootCause( pse );
            throw ne;
        }

        /*
         * Cycle through the attribute values testing normalized version 
         * obtained from using the substring matching rule's normalizer.
         * The test uses the comparator obtained from the appropriate 
         * substring matching rule.
         */
        NamingEnumeration list = attr.getAll();

        while ( list.hasMore() )
        {
            String value = ( String ) normalizer.normalize( list.next() );

            // Once match is found cleanup and return true

            if ( regex.matcher( value ).matches() )
            {
                list.close();
                return true;
            }
        }

        // we fell through so a match was not found - assertion was false.
        return false;
    }
}<|MERGE_RESOLUTION|>--- conflicted
+++ resolved
@@ -81,10 +81,7 @@
         }
         
         Normalizer normalizer = matchingRule.getNormalizer();
-<<<<<<< HEAD
-=======
         
->>>>>>> d69d8c08
 
         // get the attribute
         Attribute attr = entry.get( snode.getAttribute() );

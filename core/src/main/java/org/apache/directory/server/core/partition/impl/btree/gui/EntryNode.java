/*
 *  Licensed to the Apache Software Foundation (ASF) under one
 *  or more contributor license agreements.  See the NOTICE file
 *  distributed with this work for additional information
 *  regarding copyright ownership.  The ASF licenses this file
 *  to you under the Apache License, Version 2.0 (the
 *  "License"); you may not use this file except in compliance
 *  with the License.  You may obtain a copy of the License at
 *  
 *    http://www.apache.org/licenses/LICENSE-2.0
 *  
 *  Unless required by applicable law or agreed to in writing,
 *  software distributed under the License is distributed on an
 *  "AS IS" BASIS, WITHOUT WARRANTIES OR CONDITIONS OF ANY
 *  KIND, either express or implied.  See the License for the
 *  specific language governing permissions and limitations
 *  under the License. 
 *  
 */
package org.apache.directory.server.core.partition.impl.btree.gui;


import java.util.ArrayList;
import java.util.Collections;
import java.util.Enumeration;
import java.util.Iterator;
import java.util.List;
import java.util.Map;

import javax.naming.NamingEnumeration;
import javax.naming.NamingException;
import javax.swing.tree.TreeNode;

import org.apache.directory.server.core.entry.ServerEntry;
import org.apache.directory.server.core.partition.impl.btree.BTreePartition;
import org.apache.directory.server.xdbm.ForwardIndexEntry;
import org.apache.directory.server.xdbm.IndexEntry;
import org.apache.directory.server.xdbm.search.SearchEngine;
import org.apache.directory.shared.ldap.filter.ExprNode;
import org.apache.directory.shared.ldap.name.LdapDN;


/**
 * A node representing an entry.
 * 
 * @author <a href="mailto:dev@directory.apache.org">Apache Directory Project</a>
 * @version $Rev$
 */
public class EntryNode implements TreeNode
{
    private final BTreePartition partition;
    private final EntryNode parent;
    private final ServerEntry entry;
    private final ArrayList<TreeNode> children;
    private final Long id;


    public EntryNode(Long id, EntryNode parent, BTreePartition partition, ServerEntry entry, Map<Long, EntryNode> map)
    {
        this( id, parent, partition, entry, map, null, null );
    }


    public EntryNode( Long id, EntryNode parent, BTreePartition db, ServerEntry entry, Map<Long, EntryNode> map,
        ExprNode exprNode, SearchEngine engine )
    {
        this.partition = db;
        this.id = id;
        this.entry = entry;
        children = new ArrayList<TreeNode>();

        if ( parent == null )
        {
            this.parent = this;
        }
        else
        {
            this.parent = parent;
        }

        try
        {
<<<<<<< HEAD
            List<IndexRecord> records = new ArrayList<IndexRecord>();
            NamingEnumeration<IndexRecord> childList = db.list( id );
            
            while ( childList.hasMore() )
            {
                IndexRecord old = childList.next();
                IndexRecord newRec = new IndexRecord();
=======
            List<ForwardIndexEntry> recordForwards = new ArrayList<ForwardIndexEntry>();
            NamingEnumeration<IndexEntry> childList = db.list( id );
            
            while ( childList.hasMore() )
            {
                IndexEntry old = childList.next();
                ForwardIndexEntry newRec = new ForwardIndexEntry();
>>>>>>> 02f20165
                newRec.copy( old );
                recordForwards.add( newRec );
            }
            
            childList.close();

            Iterator list = recordForwards.iterator();

            while ( list.hasNext() )
            {
                IndexEntry rec = ( IndexEntry ) list.next();

                if ( engine != null && exprNode != null )
                {
                    if ( db.getChildCount( (Long)rec.getId() ) == 0 )
                    {
                        if ( engine.evaluate( exprNode, (Long)rec.getId() ) )
                        {
                            ServerEntry newEntry = db.lookup( (Long)rec.getEntryId() );
<<<<<<< HEAD
                            EntryNode child = new EntryNode( (Long)rec.getEntryId(), this, db, newEntry, map, exprNode,
                                engine );
=======
                            EntryNode child = new EntryNode( (Long)rec.getEntryId(), this, db, newEntry, map, exprNode, engine );
>>>>>>> 02f20165
                            children.add( child );
                        }
                        else
                        {
                            continue;
                        }
                    }
                    else
                    {
                        ServerEntry newEntry = db.lookup( (Long)rec.getEntryId() );
                        EntryNode child = new EntryNode( (Long)rec.getEntryId(), this, db, newEntry, map, exprNode, engine );
                        children.add( child );
                    }
                }
                else
                {
                    ServerEntry newEntry = db.lookup( (Long)rec.getEntryId() );
                    EntryNode child = new EntryNode( (Long)rec.getEntryId(), this, db, newEntry, map );
                    children.add( child );
                }
            }
        }
        catch ( Exception e )
        {
            e.printStackTrace();
        }

        map.put( id, this );
    }


    public Enumeration<TreeNode> children()
    {
        return Collections.enumeration( children );
    }


    public boolean getAllowsChildren()
    {
        return true;
    }


    public TreeNode getChildAt( int childIndex )
    {
        return ( TreeNode ) children.get( childIndex );
    }


    public int getChildCount()
    {
        return children.size();
    }


    public int getIndex( TreeNode child )
    {
        return children.indexOf( child );
    }


    public TreeNode getParent()
    {
        return parent;
    }


    public boolean isLeaf()
    {
        return children.size() <= 0;
    }


    public String getEntryDn() throws NamingException
    {
        return partition.getEntryDn( id );
    }


    public String toString()
    {
        StringBuffer buf = new StringBuffer();

        try
        {
            LdapDN dn = new LdapDN( partition.getEntryDn( id ) );
            buf.append( "(" ).append( id ).append( ") " );
            buf.append( dn.getRdn() );
        }
        catch ( NamingException e )
        {
            buf.append( "ERROR: " + e.getMessage() );
        }

        if ( children.size() > 0 )
        {
            buf.append( " [" ).append( children.size() ).append( "]" );
        }

        return buf.toString();
    }


    public ServerEntry getLdapEntry()
    {
        return entry;
    }


    public Long getEntryId()
    {
        return id;
    }
}<|MERGE_RESOLUTION|>--- conflicted
+++ resolved
@@ -80,15 +80,6 @@
 
         try
         {
-<<<<<<< HEAD
-            List<IndexRecord> records = new ArrayList<IndexRecord>();
-            NamingEnumeration<IndexRecord> childList = db.list( id );
-            
-            while ( childList.hasMore() )
-            {
-                IndexRecord old = childList.next();
-                IndexRecord newRec = new IndexRecord();
-=======
             List<ForwardIndexEntry> recordForwards = new ArrayList<ForwardIndexEntry>();
             NamingEnumeration<IndexEntry> childList = db.list( id );
             
@@ -96,7 +87,6 @@
             {
                 IndexEntry old = childList.next();
                 ForwardIndexEntry newRec = new ForwardIndexEntry();
->>>>>>> 02f20165
                 newRec.copy( old );
                 recordForwards.add( newRec );
             }
@@ -116,12 +106,7 @@
                         if ( engine.evaluate( exprNode, (Long)rec.getId() ) )
                         {
                             ServerEntry newEntry = db.lookup( (Long)rec.getEntryId() );
-<<<<<<< HEAD
-                            EntryNode child = new EntryNode( (Long)rec.getEntryId(), this, db, newEntry, map, exprNode,
-                                engine );
-=======
                             EntryNode child = new EntryNode( (Long)rec.getEntryId(), this, db, newEntry, map, exprNode, engine );
->>>>>>> 02f20165
                             children.add( child );
                         }
                         else

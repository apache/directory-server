/*
 *   Licensed to the Apache Software Foundation (ASF) under one
 *   or more contributor license agreements.  See the NOTICE file
 *   distributed with this work for additional information
 *   regarding copyright ownership.  The ASF licenses this file
 *   to you under the Apache License, Version 2.0 (the
 *   "License"); you may not use this file except in compliance
 *   with the License.  You may obtain a copy of the License at
 *
 *     http://www.apache.org/licenses/LICENSE-2.0
 *
 *   Unless required by applicable law or agreed to in writing,
 *   software distributed under the License is distributed on an
 *   "AS IS" BASIS, WITHOUT WARRANTIES OR CONDITIONS OF ANY
 *   KIND, either express or implied.  See the License for the
 *   specific language governing permissions and limitations
 *   under the License.
 *
 */
package org.apache.directory.server.core.security;


import java.io.ByteArrayInputStream;
import java.io.InputStream;
import java.math.BigInteger;
import java.net.InetAddress;
import java.security.KeyFactory;
import java.security.KeyPair;
import java.security.KeyPairGenerator;
import java.security.NoSuchAlgorithmException;
import java.security.PrivateKey;
import java.security.PublicKey;
import java.security.Security;
import java.security.cert.CertificateException;
import java.security.cert.CertificateFactory;
import java.security.cert.X509Certificate;
import java.security.spec.EncodedKeySpec;
import java.security.spec.InvalidKeySpecException;
import java.security.spec.PKCS8EncodedKeySpec;
import java.security.spec.X509EncodedKeySpec;
import java.util.Date;

import javax.security.auth.x500.X500Principal;

import org.apache.directory.api.ldap.model.constants.SchemaConstants;
import org.apache.directory.api.ldap.model.entry.Attribute;
import org.apache.directory.api.ldap.model.entry.Entry;
import org.apache.directory.api.ldap.model.exception.LdapException;
import org.apache.directory.server.i18n.I18n;
import org.bouncycastle.asn1.x509.BasicConstraints;
import org.bouncycastle.asn1.x509.ExtendedKeyUsage;
import org.bouncycastle.asn1.x509.Extension;
import org.bouncycastle.asn1.x509.KeyPurposeId;
import org.bouncycastle.jce.provider.BouncyCastleProvider;
import org.bouncycastle.x509.X509V3CertificateGenerator;
import org.slf4j.Logger;
import org.slf4j.LoggerFactory;


/**
 * Generates the default RSA key pair for the server.
 *
 * @author <a href="mailto:dev@directory.apache.org">Apache Directory Project</a>
 */
public final class TlsKeyGenerator
{
    private TlsKeyGenerator()
    {
    }

    private static final Logger LOG = LoggerFactory.getLogger( TlsKeyGenerator.class );

    public static final String TLS_KEY_INFO_OC = "tlsKeyInfo";
    public static final String PRIVATE_KEY_AT = "privateKey";
    public static final String PUBLIC_KEY_AT = "publicKey";
    public static final String KEY_ALGORITHM_AT = "keyAlgorithm";
    public static final String PRIVATE_KEY_FORMAT_AT = "privateKeyFormat";
    public static final String PUBLIC_KEY_FORMAT_AT = "publicKeyFormat";
    public static final String USER_CERTIFICATE_AT = "userCertificate";

    private static final String BASE_DN = "OU=Directory, O=ASF, C=US";

    public static final String CERTIFICATE_PRINCIPAL_DN = "CN=ApacheDS," + BASE_DN;

    private static final String ALGORITHM = "RSA";

    /* 
     * Eventually we have to make several of these parameters configurable,
     * however note to pass export restrictions we must use a key size of
     * 512 or less here as the default.  Users can configure this setting
     * later based on their own legal situations.  This is required to 
     * classify ApacheDS in the ECCN 5D002 category.  Please see the following
     * page for more information:
     * 
     *    http://www.apache.org/dev/crypto.html
     * 
     * Also ApacheDS must be classified on the following page:
     * 
     *    http://www.apache.org/licenses/exports
     */
    private static final int KEY_SIZE = 1024;
    public static final long YEAR_MILLIS = 365L * 24L * 3600L * 1000L;

    static
    {
        Security.addProvider( new BouncyCastleProvider() );
    }


    /**
     * Gets the certificate associated with the self signed TLS private/public 
     * key pair.
     *
     * @param entry the TLS key/cert entry
     * @return the X509 certificate associated with that entry
     * @throws org.apache.directory.api.ldap.model.exception.LdapException if there are problems accessing or decoding
     */
    public static X509Certificate getCertificate( Entry entry ) throws LdapException
    {
        X509Certificate cert = null;
        CertificateFactory certFactory = null;

        try
        {
            certFactory = CertificateFactory.getInstance( "X.509", "BC" );
        }
        catch ( Exception e )
        {
            LdapException ne = new LdapException( I18n.err( I18n.ERR_286 ) );
            ne.initCause( e );
            throw ne;
        }

        byte[] certBytes = entry.get( USER_CERTIFICATE_AT ).getBytes();
        InputStream in = new ByteArrayInputStream( certBytes );

        try
        {
            cert = ( X509Certificate ) certFactory.generateCertificate( in );
        }
        catch ( CertificateException e )
        {
            LdapException ne = new LdapException( I18n.err( I18n.ERR_287 ) );
            ne.initCause( e );
            throw ne;
        }

        return cert;
    }


    /**
     * Extracts the public private key pair from the tlsKeyInfo entry.
     *
     * @param entry an entry of the tlsKeyInfo objectClass
     * @return the private and public key pair
     * @throws LdapException if there are format or access issues
     */
    public static KeyPair getKeyPair( Entry entry ) throws LdapException
    {
        PublicKey publicKey = null;
        PrivateKey privateKey = null;

        KeyFactory keyFactory = null;
        try
        {
            keyFactory = KeyFactory.getInstance( ALGORITHM );
        }
        catch ( Exception e )
        {
            LdapException ne = new LdapException( I18n.err( I18n.ERR_288, ALGORITHM ) );
            ne.initCause( e );
            throw ne;
        }

        EncodedKeySpec privateKeySpec = new PKCS8EncodedKeySpec( entry.get( PRIVATE_KEY_AT ).getBytes() );
        try
        {
            privateKey = keyFactory.generatePrivate( privateKeySpec );
        }
        catch ( Exception e )
        {
            LdapException ne = new LdapException( I18n.err( I18n.ERR_289 ) );
            ne.initCause( e );
            throw ne;
        }

        EncodedKeySpec publicKeySpec = new X509EncodedKeySpec( entry.get( PUBLIC_KEY_AT ).getBytes() );
        try
        {
            publicKey = keyFactory.generatePublic( publicKeySpec );
        }
        catch ( InvalidKeySpecException e )
        {
            LdapException ne = new LdapException( I18n.err( I18n.ERR_290 ) );
            ne.initCause( e );
            throw ne;
        }

        return new KeyPair( publicKey, privateKey );
    }


    /**
     * Adds a private key pair along with a self signed certificate to an 
     * entry making sure it contains the objectClasses and attributes needed
     * to support the additions.  This function is intended for creating a TLS
     * key value pair and self signed certificate for use by the server to 
     * authenticate itself during SSL handshakes in the course of establishing
     * an LDAPS connection or a secure LDAP connection using StartTLS. Usually
     * this information is added to the administrator user's entry so the 
     * administrator (effectively the server) can manage these security 
     * concerns.
     * 
     * @param entry the entry to add security attributes to
     * @throws LdapException on problems generating the content in the entry
     */
    public static void addKeyPair( Entry entry ) throws LdapException
    {
        String subjectDn = null;
        try
        {
            String hostName = InetAddress.getLocalHost().getHostName();
            subjectDn = "CN=" + hostName + "," + BASE_DN;
        }
        catch ( Exception e )
        {
            LOG.warn( "failed to create certificate subject name from host name", e );
            subjectDn = CERTIFICATE_PRINCIPAL_DN;
        }
        addKeyPair( entry, CERTIFICATE_PRINCIPAL_DN, subjectDn, ALGORITHM, KEY_SIZE );
    }


    public static void addKeyPair( Entry entry, String issuerDN, String subjectDN, String keyAlgo ) throws LdapException
    {
        addKeyPair( entry, issuerDN, subjectDN, keyAlgo, KEY_SIZE );
    }


    /**
     * @see #addKeyPair(org.apache.directory.api.ldap.model.entry.Entry)
     * 
     * @param entry The Entry to update
     * @param issuerDN The issuer
     * @param subjectDN The subject
     * @param keyAlgo The algorithm
     * @param keySize The key size
     * @throws LdapException If the addition failed 
     */
    public static void addKeyPair( Entry entry, String issuerDN, String subjectDN, String keyAlgo, int keySize )
        throws LdapException
    {
        Date startDate = new Date();
        Date expiryDate = new Date( System.currentTimeMillis() + YEAR_MILLIS );
        addKeyPair( entry, issuerDN, subjectDN, startDate, expiryDate, keyAlgo, keySize, null );
    }


    public static void addKeyPair( Entry entry, String issuerDN, String subjectDN, Date startDate, Date expiryDate,
        String keyAlgo, int keySize, PrivateKey optionalSigningKey ) throws LdapException
    {
        Attribute objectClass = entry.get( SchemaConstants.OBJECT_CLASS_AT );

        if ( objectClass == null )
        {
            entry.put( SchemaConstants.OBJECT_CLASS_AT, TLS_KEY_INFO_OC, SchemaConstants.INET_ORG_PERSON_OC );
        }
        else
        {
            objectClass.add( TLS_KEY_INFO_OC, SchemaConstants.INET_ORG_PERSON_OC );
        }

        KeyPairGenerator generator = null;
        try
        {
            generator = KeyPairGenerator.getInstance( keyAlgo );
        }
        catch ( NoSuchAlgorithmException e )
        {
            LdapException ne = new LdapException( I18n.err( I18n.ERR_291 ) );
            ne.initCause( e );
            throw ne;
        }

        generator.initialize( keySize );
        KeyPair keypair = generator.genKeyPair();
        entry.put( KEY_ALGORITHM_AT, keyAlgo );

        // Generate the private key attributes 
        PrivateKey privateKey = keypair.getPrivate();
        entry.put( PRIVATE_KEY_AT, privateKey.getEncoded() );
        entry.put( PRIVATE_KEY_FORMAT_AT, privateKey.getFormat() );
        LOG.debug( "PrivateKey: {}", privateKey );

        PublicKey publicKey = keypair.getPublic();
        entry.put( PUBLIC_KEY_AT, publicKey.getEncoded() );
        entry.put( PUBLIC_KEY_FORMAT_AT, publicKey.getFormat() );
        LOG.debug( "PublicKey: {}", publicKey );

        // Generate the self-signed certificate
        BigInteger serialNumber = BigInteger.valueOf( System.currentTimeMillis() );

        X509V3CertificateGenerator certGen = new X509V3CertificateGenerator();
        X500Principal issuerName = new X500Principal( issuerDN );
        X500Principal subjectName = new X500Principal( subjectDN );

        certGen.setSerialNumber( serialNumber );
        certGen.setIssuerDN( issuerName );
        certGen.setNotBefore( startDate );
        certGen.setNotAfter( expiryDate );
        certGen.setSubjectDN( subjectName );
        certGen.setPublicKey( publicKey );
        certGen.setSignatureAlgorithm( "SHA256With" + keyAlgo );
<<<<<<< HEAD
        certGen.addExtension( Extension.basicConstraints, false, new BasicConstraints( false ) );
        certGen.addExtension( Extension.extendedKeyUsage, true, new ExtendedKeyUsage( new KeyPurposeId[] { KeyPurposeId.id_kp_clientAuth, KeyPurposeId.id_kp_serverAuth } ) );
=======
        
>>>>>>> 05b2c4aa

        try
        {
            PrivateKey signingKey = optionalSigningKey != null ? optionalSigningKey : privateKey;
            X509Certificate cert = certGen.generate( signingKey, "BC" );
            entry.put( USER_CERTIFICATE_AT, cert.getEncoded() );
            LOG.debug( "X509 Certificate: {}", cert );
        }
        catch ( Exception e )
        {
            LdapException ne = new LdapException( I18n.err( I18n.ERR_292 ) );
            ne.initCause( e );
            throw ne;
        }

        LOG.info( "Keys and self signed certificate successfully generated." );
    }

}<|MERGE_RESOLUTION|>--- conflicted
+++ resolved
@@ -312,12 +312,8 @@
         certGen.setSubjectDN( subjectName );
         certGen.setPublicKey( publicKey );
         certGen.setSignatureAlgorithm( "SHA256With" + keyAlgo );
-<<<<<<< HEAD
         certGen.addExtension( Extension.basicConstraints, false, new BasicConstraints( false ) );
         certGen.addExtension( Extension.extendedKeyUsage, true, new ExtendedKeyUsage( new KeyPurposeId[] { KeyPurposeId.id_kp_clientAuth, KeyPurposeId.id_kp_serverAuth } ) );
-=======
-        
->>>>>>> 05b2c4aa
 
         try
         {

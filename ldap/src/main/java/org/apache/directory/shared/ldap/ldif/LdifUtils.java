/*
 *  Licensed to the Apache Software Foundation (ASF) under one
 *  or more contributor license agreements.  See the NOTICE file
 *  distributed with this work for additional information
 *  regarding copyright ownership.  The ASF licenses this file
 *  to you under the Apache License, Version 2.0 (the
 *  "License"); you may not use this file except in compliance
 *  with the License.  You may obtain a copy of the License at
 *  
 *    http://www.apache.org/licenses/LICENSE-2.0
 *  
 *  Unless required by applicable law or agreed to in writing,
 *  software distributed under the License is distributed on an
 *  "AS IS" BASIS, WITHOUT WARRANTIES OR CONDITIONS OF ANY
 *  KIND, either express or implied.  See the License for the
 *  specific language governing permissions and limitations
 *  under the License. 
 *  
 */
package org.apache.directory.shared.ldap.ldif;

import java.io.UnsupportedEncodingException;

import java.util.ArrayList;
import java.util.List;

<<<<<<< HEAD
import javax.naming.NamingEnumeration;
import javax.naming.NamingException;
import javax.naming.directory.Attribute;
import javax.naming.directory.Attributes;
import javax.naming.directory.DirContext;
import javax.naming.directory.ModificationItem;

import org.apache.directory.shared.ldap.message.AttributeImpl;
import org.apache.directory.shared.ldap.message.ModificationItemImpl;
=======
import javax.naming.NamingException;
import javax.naming.directory.Attribute;
import javax.naming.directory.Attributes;

import org.apache.directory.shared.ldap.entry.Entry;
import org.apache.directory.shared.ldap.entry.EntryAttribute;
import org.apache.directory.shared.ldap.entry.Modification;
import org.apache.directory.shared.ldap.entry.ModificationOperation;
import org.apache.directory.shared.ldap.entry.Value;
import org.apache.directory.shared.ldap.entry.client.ClientBinaryValue;
import org.apache.directory.shared.ldap.entry.client.ClientModification;
import org.apache.directory.shared.ldap.entry.client.ClientStringValue;
import org.apache.directory.shared.ldap.entry.client.DefaultClientAttribute;
>>>>>>> 45164ce9
import org.apache.directory.shared.ldap.name.LdapDN;
import org.apache.directory.shared.ldap.name.Rdn;
import org.apache.directory.shared.ldap.util.AttributeUtils;
import org.apache.directory.shared.ldap.util.Base64;
import org.apache.directory.shared.ldap.util.StringTools;



/**
 * Some LDIF useful methods
 *
 * @author <a href="mailto:dev@directory.apache.org">Apache Directory Project</a>
 * @version $Rev$, $Date$
 */
public class LdifUtils
{
    /** The array that will be used to match the first char.*/
    private static boolean[] LDIF_SAFE_STARTING_CHAR_ALPHABET = new boolean[128];
    
    /** The array that will be used to match the other chars.*/
    private static boolean[] LDIF_SAFE_OTHER_CHARS_ALPHABET = new boolean[128];
    
    /** The default length for a line in a ldif file */
    private static final int DEFAULT_LINE_LENGTH = 80;
    
    static
    {
        // Initialization of the array that will be used to match the first char.
        for (int i = 0; i < 128; i++) 
        {
            LDIF_SAFE_STARTING_CHAR_ALPHABET[i] = true;
        }
        
        LDIF_SAFE_STARTING_CHAR_ALPHABET[0] = false; // 0 (NUL)
        LDIF_SAFE_STARTING_CHAR_ALPHABET[10] = false; // 10 (LF)
        LDIF_SAFE_STARTING_CHAR_ALPHABET[13] = false; // 13 (CR)
        LDIF_SAFE_STARTING_CHAR_ALPHABET[32] = false; // 32 (SPACE)
        LDIF_SAFE_STARTING_CHAR_ALPHABET[58] = false; // 58 (:)
        LDIF_SAFE_STARTING_CHAR_ALPHABET[60] = false; // 60 (>)
        
        // Initialization of the array that will be used to match the other chars.
        for (int i = 0; i < 128; i++) 
        {
            LDIF_SAFE_OTHER_CHARS_ALPHABET[i] = true;
        }
        
        LDIF_SAFE_OTHER_CHARS_ALPHABET[0] = false; // 0 (NUL)
        LDIF_SAFE_OTHER_CHARS_ALPHABET[10] = false; // 10 (LF)
        LDIF_SAFE_OTHER_CHARS_ALPHABET[13] = false; // 13 (CR)
    }

    
    /**
     * Checks if the input String contains only safe values, that is, the data
     * does not need to be encoded for use with LDIF. The rules for checking safety
     * are based on the rules for LDIF (LDAP Data Interchange Format) per RFC 2849.
     * The data does not need to be encoded if all the following are true:
     * 
     * The data cannot start with the following char values:
     *         00 (NUL)
     *         10 (LF)
     *         13 (CR)
     *         32 (SPACE)
     *         58 (:)
     *         60 (<)
     *         Any character with value greater than 127
     * 
     * The data cannot contain any of the following char values:
     *         00 (NUL)
     *         10 (LF)
     *         13 (CR)
     *         Any character with value greater than 127
     * 
     * The data cannot end with a space.
     * 
     * @param str the String to be checked
     * @return true if encoding not required for LDIF
     */
    public static boolean isLDIFSafe( String str )
    {
<<<<<<< HEAD
=======
        if ( str == null )
        {
            // A null string is LDIF safe
            return true;
        }
        
>>>>>>> 45164ce9
        // Checking the first char
        char currentChar = str.charAt(0);
        
        if ( ( currentChar > 127 ) || !LDIF_SAFE_STARTING_CHAR_ALPHABET[currentChar] )
        {
            return false;
        }
<<<<<<< HEAD
        
        // Checking the other chars
        for (int i = 1; i < str.length(); i++)
        {
            currentChar = str.charAt(i);
            
            if ( ( currentChar > 127 ) || !LDIF_SAFE_OTHER_CHARS_ALPHABET[currentChar] )
            {
                return false;
            }
        }
        
=======
        
        // Checking the other chars
        for (int i = 1; i < str.length(); i++)
        {
            currentChar = str.charAt(i);
            
            if ( ( currentChar > 127 ) || !LDIF_SAFE_OTHER_CHARS_ALPHABET[currentChar] )
            {
                return false;
            }
        }
        
>>>>>>> 45164ce9
        // The String cannot end with a space
        return ( currentChar != ' ' );
    }
    
    
    /**
     * Convert an Attributes as LDIF
     * @param attrs the Attributes to convert
     * @return the corresponding LDIF code as a String
     * @throws NamingException If a naming exception is encountered.
     */
    public static String convertToLdif( Attributes attrs ) throws NamingException
    {
        return convertToLdif( AttributeUtils.toClientEntry( attrs, null ), DEFAULT_LINE_LENGTH );
    }
    
    
    /**
     * Convert an Attributes as LDIF
     * @param attrs the Attributes to convert
     * @return the corresponding LDIF code as a String
     * @throws NamingException If a naming exception is encountered.
     */
    public static String convertToLdif( Attributes attrs, int length ) throws NamingException
    {
        return convertToLdif( AttributeUtils.toClientEntry( attrs, null ), length );
    }
    
    
    /**
     * Convert an Attributes as LDIF
     * @param attrs the Attributes to convert
     * @return the corresponding LDIF code as a String
     * @throws NamingException If a naming exception is encountered.
     */
    public static String convertToLdif( Attributes attrs, LdapDN dn, int length ) throws NamingException
    {
        return convertToLdif( AttributeUtils.toClientEntry( attrs, dn ), length );
    }
    
    
    /**
     * Convert an Attributes as LDIF
     * @param attrs the Attributes to convert
     * @return the corresponding LDIF code as a String
     * @throws NamingException If a naming exception is encountered.
     */
    public static String convertToLdif( Attributes attrs, LdapDN dn ) throws NamingException
    {
        return convertToLdif( AttributeUtils.toClientEntry( attrs, dn ), DEFAULT_LINE_LENGTH );
    }
    
    
    /**
     * Convert an Entry as LDIF
     * @param attrs the Entry to convert
     * @return the corresponding LDIF code as a String
     * @throws NamingException If a naming exception is encountered.
     */
    public static String convertToLdif( Entry attrs ) throws NamingException
    {
        return convertToLdif( attrs, DEFAULT_LINE_LENGTH );
    }
    
    
    /**
     * Convert a LDIF String to an attributes.
     * 
     * @param ldif The LDIF string containing an attribute value
     * @return An Attributes instance
     * @exception NamingException If the LDIF String cannot be converted to an Attributes
     */
    public static Attributes convertAttributesFromLdif( String ldif ) throws NamingException
    {
        LdifAttributesReader reader = new  LdifAttributesReader();
        
        return reader.parseAttributes( ldif );
    }
    
    
    /**
     * Convert an Entry as LDIF
     * @param entry the Entry to convert
     * @param length the expected line length
     * @return the corresponding LDIF code as a String
     * @throws NamingException If a naming exception is encountered.
     */
    public static String convertToLdif( Entry entry, int length ) throws NamingException
    {
        StringBuilder sb = new StringBuilder();
        
<<<<<<< HEAD
        NamingEnumeration<? extends Attribute> ne = attrs.getAll();
        
        while ( ne.hasMore() )
        {
            Object attribute = ne.next();
            
            if ( attribute instanceof Attribute ) 
            {
                sb.append( convertToLdif( (Attribute) attribute, length ) );
            }            
=======
        for ( EntryAttribute attribute:entry )
        {
            sb.append( convertToLdif( attribute, length ) );
>>>>>>> 45164ce9
        }
        
        return sb.toString();
    }
<<<<<<< HEAD
=======
    
>>>>>>> 45164ce9
    
    /**
     * Convert an Entry to LDIF
     * @param entry the entry to convert
     * @return the corresponding LDIF as a String
     * @throws NamingException If a naming exception is encountered.
     */
    public static String convertToLdif( LdifEntry entry ) throws NamingException
    {
        return convertToLdif( entry, DEFAULT_LINE_LENGTH );
    }
    
    /**
     * Convert an Entry to LDIF
     * @param entry the entry to convert
     * @param length The maximum line's length 
     * @return the corresponding LDIF as a String
     * @throws NamingException If a naming exception is encountered.
     */
    public static String convertToLdif( LdifEntry entry, int length ) throws NamingException
    {
        StringBuilder sb = new StringBuilder();
        
        // First, dump the DN
        if ( isLDIFSafe( entry.getDn().getUpName() ) )
        {
            sb.append( stripLineToNChars( "dn: " + entry.getDn(), length ) );
        }
        else
        {
            sb.append( stripLineToNChars( "dn:: " + encodeBase64( entry.getDn().getUpName() ), length ) );
        }
        
        sb.append( '\n' );
        
        // Dump the ChangeType
        sb.append( stripLineToNChars( "changeType: " + entry.getChangeType(), length ) );
        
        sb.append( '\n' );

        switch ( entry.getChangeType() )
        {
            case Delete :
                if ( entry.getEntry() != null )
                {
                    throw new NamingException( "Invalid Entry : a deleted entry should not contain attributes" );
                }
                
                break;
                
            case Add :
                if ( ( entry.getEntry() == null ) )
                {
                    throw new NamingException( "Invalid Entry : a added or modified entry should contain attributes" );
                }

                // Now, iterate through all the attributes
                for ( EntryAttribute attribute:entry.getEntry() )
                {
                    sb.append( convertToLdif( attribute, length ) );
                }
                
                break;
                
            case ModDn :
            case ModRdn :
                if ( entry.getEntry() != null )
                {
                    throw new NamingException( "Invalid Entry : a modifyDN operation entry should not contain attributes" );
                }
                
                // Stores the deleteoldrdn flag
                sb.append( "deleteoldrdn: " );
                
                if ( entry.isDeleteOldRdn() )
                {
                    sb.append( "1" );
                }
                else
                {
                    sb.append( "0" );
                }
                
                sb.append( '\n' );
                
                // Stores the optional newSuperior
                if ( ! StringTools.isEmpty( entry.getNewSuperior() ) )
                {
                    EntryAttribute newSuperior = new DefaultClientAttribute( "newsuperior", entry.getNewSuperior() );
                    sb.append( convertToLdif( newSuperior, length ) );
                }
                
                // Stores the new RDN
                EntryAttribute newRdn = new DefaultClientAttribute( "newrdn", entry.getNewRdn() );
                sb.append( convertToLdif( newRdn, length ) );
                
                break;
                
            case Modify :
                for ( Modification modification:entry.getModificationItems() )
                {
                    switch ( modification.getOperation() )
                    {
                        case ADD_ATTRIBUTE :
                            sb.append( "add: " );
                            break;
                            
                        case REMOVE_ATTRIBUTE :
                            sb.append( "delete: " );
                            break;
                            
                        case REPLACE_ATTRIBUTE :
                            sb.append( "replace: " );
                            break;
                            
                        default :
                            break; // Do nothing
                            
                    }
                    
                    sb.append( modification.getAttribute().getId() );
                    sb.append( '\n' );
                    
                    sb.append( convertToLdif( modification.getAttribute() ) );
                    sb.append( "-\n" );
                }
                break;
                
            default :
                break; // Do nothing
                
        }
        
        sb.append( '\n' );
        
        return sb.toString();
    }
    
    /**
     * Base64 encode a String
     * @param str The string to encode
     * @return the base 64 encoded string
     */
    private static String encodeBase64( String str )
    {
        char[] encoded =null;
        
        try
        {
            // force encoding using UTF-8 charset, as required in RFC2849 note 7
            encoded = Base64.encode( str.getBytes( "UTF-8" ) );
        }
        catch ( UnsupportedEncodingException e )
        {
            encoded = Base64.encode( str.getBytes() );
        }
        
        return new String( encoded );
    }
    

    /**
     * Converts an EntryAttribute to LDIF
     * @param attr the >EntryAttribute to convert
     * @return the corresponding LDIF code as a String
     * @throws NamingException If a naming exception is encountered.
     */
    public static String convertToLdif( EntryAttribute attr ) throws NamingException
    {
        return convertToLdif( attr, DEFAULT_LINE_LENGTH );
    }
    
    
    /**
     * Converts an EntryAttribute as LDIF
     * @param attr the EntryAttribute to convert
     * @param length the expected line length
     * @return the corresponding LDIF code as a String
     * @throws NamingException If a naming exception is encountered.
     */
<<<<<<< HEAD
    public static String convertToLdif( Attribute attr, int length ) throws NamingException
    {
        StringBuilder sb = new StringBuilder();
        
        // iterating on the attribute's values
        for ( int i = 0; i < attr.size(); i++ )
        {
            StringBuilder lineBuffer = new StringBuilder();
            
            lineBuffer.append( attr.getID() );
            
            Object value = attr.get( i );
=======
    public static String convertToLdif( EntryAttribute attr, int length ) throws NamingException
    {
        StringBuilder sb = new StringBuilder();
        
        for ( Value<?> value:attr )
        {
            StringBuilder lineBuffer = new StringBuilder();
            
            lineBuffer.append( attr.getId() );
>>>>>>> 45164ce9
            
            // First, deal with null value (which is valid)
            if ( value == null )
            {
                lineBuffer.append( ':' );
            }
<<<<<<< HEAD
            else if ( value instanceof byte[] )
            {
                // It is binary, so we have to encode it using Base64 before adding it
                char[] encoded = Base64.encode( ( byte[] ) value );
=======
            else if ( value instanceof ClientBinaryValue )
            {
                // It is binary, so we have to encode it using Base64 before adding it
                char[] encoded = Base64.encode( ( byte[] ) value.get() );
>>>>>>> 45164ce9
                
                lineBuffer.append( ":: " + new String( encoded ) );                            
            }
            else if ( value instanceof ClientStringValue )
            {
                // It's a String but, we have to check if encoding isn't required
<<<<<<< HEAD
                String str = (String) value;
                
                if ( !LdifUtils.isLDIFSafe( str ) )
                {
                    lineBuffer.append( ":: " + encodeBase64( (String)value ) );
                }
                else
                {
                    lineBuffer.append( ": " + value );
=======
                String str = (String) value.get();
                
                if ( !LdifUtils.isLDIFSafe( str ) )
                {
                    lineBuffer.append( ":: " + encodeBase64( str ) );
                }
                else
                {
                    lineBuffer.append( ":" );
                    
                    if ( str != null) 
                    {
                        lineBuffer.append( " " ).append( str );
                    }
>>>>>>> 45164ce9
                }
            }
            
            lineBuffer.append( "\n" );
            sb.append( stripLineToNChars( lineBuffer.toString(), length ) );
        }
        
        return sb.toString();
    }
    
    
    /**
     * Strips the String every n specified characters
     * @param str the string to strip
     * @param nbChars the number of characters
     * @return the stripped String
     */
    public static String stripLineToNChars( String str, int nbChars)
    {
        int strLength = str.length();

        if ( strLength <= nbChars )
        {
            return str;
        }
        
        if ( nbChars < 2 )
        {
            throw new IllegalArgumentException( "The length of each line must be at least 2 chars long" );
        }
        
        // We will first compute the new size of the LDIF result
        // It's at least nbChars chars plus one for \n
        int charsPerLine = nbChars - 1;

        int remaining = ( strLength - nbChars ) % charsPerLine;

        int nbLines = 1 + ( ( strLength - nbChars ) / charsPerLine ) +
                        ( remaining == 0 ? 0 : 1 );

        int nbCharsTotal = strLength + nbLines + nbLines - 2;

        char[] buffer = new char[ nbCharsTotal ];
        char[] orig = str.toCharArray();
        
        int posSrc = 0;
        int posDst = 0;
        
        System.arraycopy( orig, posSrc, buffer, posDst, nbChars );
        posSrc += nbChars;
        posDst += nbChars;
        
        for ( int i = 0; i < nbLines - 2; i ++ )
        {
            buffer[posDst++] = '\n';
            buffer[posDst++] = ' ';
            
            System.arraycopy( orig, posSrc, buffer, posDst, charsPerLine );
            posSrc += charsPerLine;
            posDst += charsPerLine;
        }

        buffer[posDst++] = '\n';
        buffer[posDst++] = ' ';
        System.arraycopy( orig, posSrc, buffer, posDst, remaining == 0 ? charsPerLine : remaining );
        
        return new String( buffer );
    }
    
    
    /**
     * Compute a reverse LDIF of an AddRequest. It's simply a delete request
     * of the added entry
     *
     * @param dn the dn of the added entry
     * @return a reverse LDIF
     */
    public static LdifEntry reverseAdd( LdapDN dn )
    {
        LdifEntry entry = new LdifEntry();
        entry.setChangeType( ChangeType.Delete );
        entry.setDn( dn );
        return entry;
    }

    
    /**
     * Compute a reverse LDIF of a DeleteRequest. We have to get the previous
     * entry in order to restore it.
     *
     * @param dn The deleted entry DN
     * @param deletedEntry The entry which has been deleted
     * @return A reverse LDIF
     */
<<<<<<< HEAD
    public static LdifEntry reverseDel( LdapDN dn, Attributes deletedEntry )
=======
    public static LdifEntry reverseDel( LdapDN dn, Entry deletedEntry ) throws NamingException
>>>>>>> 45164ce9
    {
        LdifEntry entry = new LdifEntry();
        
        entry.setDn( dn );
        entry.setChangeType( ChangeType.Add );
        
        for ( EntryAttribute attribute:deletedEntry )
        {
            entry.addAttribute( attribute );
        }       

        return entry;
    }
    
    
    /**
     * Compute a reverse LDIF for a forward change which if in LDIF format
     * would represent a moddn operation.  Hence there is no newRdn in the
     * picture here.
     *
     * @param newSuperiorDn the new parent dn to be (must not be null)
     * @param modifiedDn the dn of the entry being moved (must not be null)
     * @return a reverse LDIF
     * @throws NamingException if something went wrong
     */
    public static LdifEntry reverseModifyDn( LdapDN newSuperiorDn, LdapDN modifiedDn ) throws NamingException
    {
        LdifEntry entry = new LdifEntry();
        LdapDN currentParent = null;
        LdapDN newDn = null;

        if ( newSuperiorDn == null )
        {
            throw new NullPointerException( "newSuperiorDn must not be null" );
        }

        if ( modifiedDn == null )
        {
            throw new NullPointerException( "modifiedDn must not be null" );
        }

        if ( modifiedDn.size() == 0 )
        {
            throw new IllegalArgumentException( "Don't think about moving the rootDSE." );
        }

        currentParent = ( LdapDN ) modifiedDn.clone();
        currentParent.remove( currentParent.size() - 1 );

        newDn = ( LdapDN ) newSuperiorDn.clone();
        newDn.add( modifiedDn.getRdn() );

        entry.setChangeType( ChangeType.ModDn );
        entry.setDn( newDn );
        entry.setNewSuperior( currentParent.getUpName() );
        entry.setDeleteOldRdn( false );
        return entry;
    }


    /**
     * Revert a DN to it's previous version by removing the first RDN and adding the given RDN
     *
     * @param t0 The initial Attributes
     * @param t0_dn The initial DN
     * @param t1_rdn The new RDN
     * @return A new LDIF entry with a reverted DN
     * @throws NamingException If the name reverting failed
     */
<<<<<<< HEAD
    public static LdifEntry reverseRename( Attributes t0, LdapDN t0_dn, Rdn t1_rdn ) throws NamingException
=======
    public static List<LdifEntry> reverseRename( Attributes t0, LdapDN t0_dn, Rdn t1_rdn ) throws NamingException
>>>>>>> 45164ce9
    {
        LdifEntry entry = new LdifEntry();
        LdapDN parent = null;
        LdapDN newDn = null;

        if ( t1_rdn == null )
        {
            throw new NullPointerException( "newRdn must not be null" );
        }

        if ( t0_dn == null )
        {
            throw new NullPointerException( "modifiedDn must not be null" );
        }

        if ( t0_dn.size() == 0 )
        {
            throw new IllegalArgumentException( "Don't think about renaming the rootDSE." );
        }

        parent = ( LdapDN ) t0_dn.clone();
        parent.remove( parent.size() - 1 );

        newDn = ( LdapDN ) parent.clone();
        newDn.add( t1_rdn );

        List<LdifEntry> entries = new ArrayList<LdifEntry>(1);
        
        entry.setChangeType( ChangeType.ModRdn );
        entry.setDeleteOldRdn( reverseDoDeleteOldRdn( t0, t1_rdn ) );
        entry.setDn( newDn );
        entry.setNewRdn( t0_dn.getRdn().getUpName() );
        
        entries.add( entry );
        return entries;
    }



    /**
     * Compute a reverse LDIF for a forward change which if in LDIF format
     * would represent a modrdn operation.
     *
     * @param t0 the entry the way it was before changes were made
     * @param t1_parentDn the new superior dn if this is a move, otherwise null
     * @param t0_dn the dn of the entry being modified
     * @param t1_rdn the new rdn to use
     * @return A reverse LDIF, with potentially more than one reverse operation 
     * @throws NamingException If something went wrong
     */
    public static List<LdifEntry> reverseModifyRdn( Attributes t0, LdapDN t1_parentDn, LdapDN t0_dn, Rdn t1_rdn )
            throws NamingException
    {
        if ( t0_dn == null )
        {
            throw new NullPointerException( "t0_dn must not be null" );
        }

        if ( t0_dn.size() == 0 )
        {
            throw new IllegalArgumentException( "Don't think about a move op on the rootDSE." );
        }

        // if there is no new superior in the picture then this is a rename
        // operation where the parent is retained and only the rdn is changed
        // We still have to take care that the entry attributes are correctly
        // restored if the new RDN has more than one AVAs
        if ( t1_parentDn == null )
        {
            return reverseRename( t0, t0_dn, t1_rdn );
        }

        // if there is no rdn change then this is a raw move operation without
        // a name change, we can delegate this to a simpler method
        if ( t1_rdn == null )
        {
            List<LdifEntry> entries = new ArrayList<LdifEntry>(1);
            LdifEntry entry = reverseModifyDn( t1_parentDn, t0_dn );
            entries.add( entry );
            
            return entries;
        }

        // -------------------------------------------------------------------
        // Below here we do a move and change the name of the rdn all in one
        // -------------------------------------------------------------------

        // the reverse LDIF we will create
        LdifEntry reverse = new LdifEntry();

        // take the dn before the forward change was applied, and get it's
        // parent, this parent will be the newSuperiorDn to be used for the
        // reverse LDIF.  This is the same as t0_parentDn.
        LdapDN reverseNewSuperiorDn = ( LdapDN ) t0_dn.clone();
        reverseNewSuperiorDn.remove( reverseNewSuperiorDn.size() - 1 );

        // take the rdn before the forward change, this will be the newRdn
        // of the reverse LDIF, this is the same as a t0_rdn.
        Rdn reverseNewRdn = t0_dn.getRdn();

        // take the newSuperiorDn of the forward operation and append to it
        // the new rdn of the forward operation to get the new dn after the
        // change.  This will be the dn of the reverse ldif.  And this is just
        // the same as t1_dn.
        LdapDN reverseDn = ( LdapDN ) t1_parentDn.clone();
        reverseDn.add( t1_rdn );

        reverse.setDn( reverseDn );
        reverse.setNewSuperior( reverseNewSuperiorDn.getUpName() );
        reverse.setNewRdn( reverseNewRdn.getUpName() );
        reverse.setChangeType( ChangeType.ModRdn );
        reverse.setDeleteOldRdn( reverseDoDeleteOldRdn( t0, t1_rdn ) );

        List<LdifEntry> entries = new ArrayList<LdifEntry>(1);
        entries.add( reverse );
        return entries;
    }


    private static boolean reverseDoDeleteOldRdn( Attributes t0_entry, Rdn t1_rdn )
    {
        // Consider simple example changes (rename or move does not matter)
        // -------------------------------------------------------------------
        // Example A:  t0 (ou=foo) => t1 (ou=bar)
        //
        // If at t0 ou=foo contained an ou value of 'bar' then the reverse
        // LDIF must not delete the old rdn which would be bar.  Otherwise
        // we must delete the old rdn.
        //
        // Example B:  t0 (cn=foo) => t1 (ou=bar)
        //
        // Here it's similar to example (A) except because the rdn attribute
        // is different which shifts basically changes how we check for the
        // presence of the rdn.  If cn=foo at t0 contains the ou attribute
        // with a 'bar' value then we cannot delete the oldRdn in the reverse
        // LDAP.  The logic below expresses this.
        //
        // @TODO this code stinks because it does not consider whitespace and
        // case varience which requires schema awareness.  This must change.

        // look up attribute in t0 using t1's rdn attribute type
        Attribute t0_attr = t0_entry.get( t1_rdn.getUpType() );

        // if we don't have that attribute in t0 then we need to make sure the
        // reverse LDIF deletes the t1 rdn of 'bar', if we do have that attribute
        // then we check if the value 'bar' is in it, if not there we delete
        // if there we do not
        return t0_attr == null || ! t0_attr.contains( t1_rdn.getUpValue() );
    }


    /**
     *
     * Compute the reversed LDIF for a modify request. We will deal with the
     * three kind of modifications :
     * - add
     * - remove
     * - replace
     *
     * As the modifications should be issued in a reversed order ( ie, for
     * the initials modifications {A, B, C}, the reversed modifications will
     * be ordered like {C, B, A}), we will change the modifications order.
     *
     * @param dn the dn of the modified entry
     * @param forwardModifications the modification items for the forward change
     * @param modifiedEntry The modified entry. Necessary for the destructive modifications
     * @return A reversed LDIF
     * @throws NamingException If something went wrong
     */
    public static LdifEntry reverseModify( LdapDN dn, List<Modification> forwardModifications,
                                       Entry modifiedEntry ) throws NamingException
    {
        // First, protect the original entry by cloning it : we will modify it
        Entry clonedEntry = ( Entry ) modifiedEntry.clone();

        LdifEntry entry = new LdifEntry();
        entry.setChangeType( ChangeType.Modify );

        entry.setDn( dn );

        // As the reversed modifications should be pushed in reversed order,
        // we create a list to temporarily store the modifications.
        List<Modification> reverseModifications = new ArrayList<Modification>();

        // Loop through all the modifications. For each modification, we will
        // have to apply it to the modified entry in order to be able to generate
        // the reversed modification
        for ( Modification modification : forwardModifications )
        {
            switch ( modification.getOperation() )
            {
                case ADD_ATTRIBUTE :
                    EntryAttribute mod = modification.getAttribute();

                    EntryAttribute previous = modifiedEntry.get( mod.getId() );

                    if ( mod.equals( previous ) )
                    {
                        continue;
                    }

                    Modification reverseModification = new ClientModification( ModificationOperation.REMOVE_ATTRIBUTE, mod );
                    reverseModifications.add( 0, reverseModification );
                    break;

                case REMOVE_ATTRIBUTE :
                    mod = modification.getAttribute();

                    previous = modifiedEntry.get( mod.getId() );

                    if ( previous == null )
                    {
                        // Nothing to do if the previous attribute didn't exist
                        continue;
                    }

                    if ( mod.get() == null )
                    {
                        reverseModification = new ClientModification( ModificationOperation.ADD_ATTRIBUTE, previous );
                        reverseModifications.add( 0, reverseModification );
                        continue;
                    }

                    reverseModification = new ClientModification( ModificationOperation.ADD_ATTRIBUTE, mod );
                    reverseModifications.add( 0, reverseModification );
                    break;

                case REPLACE_ATTRIBUTE :
                    mod = modification.getAttribute();

                    previous = modifiedEntry.get( mod.getId() );

                    /*
                     * The server accepts without complaint replace 
                     * modifications to non-existing attributes in the 
                     * entry.  When this occurs nothing really happens
                     * but this method freaks out.  To prevent that we
                     * make such no-op modifications produce the same
                     * modification for the reverse direction which should
                     * do nothing as well.  
                     */
                    if ( mod.get() == null && previous == null )
                    {
                        reverseModification = new ClientModification( ModificationOperation.REPLACE_ATTRIBUTE, 
                            new DefaultClientAttribute( mod.getId() ) );
                        reverseModifications.add( 0, reverseModification );
                        continue;
                    }
                    
                    if ( mod.get() == null )
                    {
                        reverseModification = new ClientModification( ModificationOperation.REPLACE_ATTRIBUTE, previous );
                        reverseModifications.add( 0, reverseModification );
                        continue;
                    }

                    if ( previous == null )
                    {
                        EntryAttribute emptyAttribute = new DefaultClientAttribute( mod.getId() );
                        reverseModification = new ClientModification( ModificationOperation.REPLACE_ATTRIBUTE, emptyAttribute );
                        reverseModifications.add( 0, reverseModification );
                        continue;
                    }

                    reverseModification = new ClientModification( ModificationOperation.REPLACE_ATTRIBUTE, previous );
                    reverseModifications.add( 0, reverseModification );
                    break;
                    
                default :
                    break; // Do nothing
                    
            }

            AttributeUtils.applyModification( clonedEntry, modification );

        }

        // Special case if we don't have any reverse modifications
        if ( reverseModifications.size() == 0 )
        {
            throw new IllegalArgumentException( "Could not deduce reverse modifications from provided modifications: "
                    + forwardModifications );
        }

        // Now, push the reversed list into the entry
        for ( Modification modification:reverseModifications )
        {
            entry.addModificationItem( modification );
        }

        // Return the reverted entry
        return entry;
    }
}
<|MERGE_RESOLUTION|>--- conflicted
+++ resolved
@@ -24,17 +24,6 @@
 import java.util.ArrayList;
 import java.util.List;
 
-<<<<<<< HEAD
-import javax.naming.NamingEnumeration;
-import javax.naming.NamingException;
-import javax.naming.directory.Attribute;
-import javax.naming.directory.Attributes;
-import javax.naming.directory.DirContext;
-import javax.naming.directory.ModificationItem;
-
-import org.apache.directory.shared.ldap.message.AttributeImpl;
-import org.apache.directory.shared.ldap.message.ModificationItemImpl;
-=======
 import javax.naming.NamingException;
 import javax.naming.directory.Attribute;
 import javax.naming.directory.Attributes;
@@ -48,7 +37,6 @@
 import org.apache.directory.shared.ldap.entry.client.ClientModification;
 import org.apache.directory.shared.ldap.entry.client.ClientStringValue;
 import org.apache.directory.shared.ldap.entry.client.DefaultClientAttribute;
->>>>>>> 45164ce9
 import org.apache.directory.shared.ldap.name.LdapDN;
 import org.apache.directory.shared.ldap.name.Rdn;
 import org.apache.directory.shared.ldap.util.AttributeUtils;
@@ -129,15 +117,12 @@
      */
     public static boolean isLDIFSafe( String str )
     {
-<<<<<<< HEAD
-=======
         if ( str == null )
         {
             // A null string is LDIF safe
             return true;
         }
         
->>>>>>> 45164ce9
         // Checking the first char
         char currentChar = str.charAt(0);
         
@@ -145,7 +130,6 @@
         {
             return false;
         }
-<<<<<<< HEAD
         
         // Checking the other chars
         for (int i = 1; i < str.length(); i++)
@@ -158,20 +142,6 @@
             }
         }
         
-=======
-        
-        // Checking the other chars
-        for (int i = 1; i < str.length(); i++)
-        {
-            currentChar = str.charAt(i);
-            
-            if ( ( currentChar > 127 ) || !LDIF_SAFE_OTHER_CHARS_ALPHABET[currentChar] )
-            {
-                return false;
-            }
-        }
-        
->>>>>>> 45164ce9
         // The String cannot end with a space
         return ( currentChar != ' ' );
     }
@@ -263,30 +233,14 @@
     {
         StringBuilder sb = new StringBuilder();
         
-<<<<<<< HEAD
-        NamingEnumeration<? extends Attribute> ne = attrs.getAll();
-        
-        while ( ne.hasMore() )
-        {
-            Object attribute = ne.next();
-            
-            if ( attribute instanceof Attribute ) 
-            {
-                sb.append( convertToLdif( (Attribute) attribute, length ) );
-            }            
-=======
         for ( EntryAttribute attribute:entry )
         {
             sb.append( convertToLdif( attribute, length ) );
->>>>>>> 45164ce9
         }
         
         return sb.toString();
     }
-<<<<<<< HEAD
-=======
-    
->>>>>>> 45164ce9
+    
     
     /**
      * Convert an Entry to LDIF
@@ -467,20 +421,6 @@
      * @return the corresponding LDIF code as a String
      * @throws NamingException If a naming exception is encountered.
      */
-<<<<<<< HEAD
-    public static String convertToLdif( Attribute attr, int length ) throws NamingException
-    {
-        StringBuilder sb = new StringBuilder();
-        
-        // iterating on the attribute's values
-        for ( int i = 0; i < attr.size(); i++ )
-        {
-            StringBuilder lineBuffer = new StringBuilder();
-            
-            lineBuffer.append( attr.getID() );
-            
-            Object value = attr.get( i );
-=======
     public static String convertToLdif( EntryAttribute attr, int length ) throws NamingException
     {
         StringBuilder sb = new StringBuilder();
@@ -490,41 +430,22 @@
             StringBuilder lineBuffer = new StringBuilder();
             
             lineBuffer.append( attr.getId() );
->>>>>>> 45164ce9
             
             // First, deal with null value (which is valid)
             if ( value == null )
             {
                 lineBuffer.append( ':' );
             }
-<<<<<<< HEAD
-            else if ( value instanceof byte[] )
-            {
-                // It is binary, so we have to encode it using Base64 before adding it
-                char[] encoded = Base64.encode( ( byte[] ) value );
-=======
             else if ( value instanceof ClientBinaryValue )
             {
                 // It is binary, so we have to encode it using Base64 before adding it
                 char[] encoded = Base64.encode( ( byte[] ) value.get() );
->>>>>>> 45164ce9
                 
                 lineBuffer.append( ":: " + new String( encoded ) );                            
             }
             else if ( value instanceof ClientStringValue )
             {
                 // It's a String but, we have to check if encoding isn't required
-<<<<<<< HEAD
-                String str = (String) value;
-                
-                if ( !LdifUtils.isLDIFSafe( str ) )
-                {
-                    lineBuffer.append( ":: " + encodeBase64( (String)value ) );
-                }
-                else
-                {
-                    lineBuffer.append( ": " + value );
-=======
                 String str = (String) value.get();
                 
                 if ( !LdifUtils.isLDIFSafe( str ) )
@@ -539,7 +460,6 @@
                     {
                         lineBuffer.append( " " ).append( str );
                     }
->>>>>>> 45164ce9
                 }
             }
             
@@ -634,11 +554,7 @@
      * @param deletedEntry The entry which has been deleted
      * @return A reverse LDIF
      */
-<<<<<<< HEAD
-    public static LdifEntry reverseDel( LdapDN dn, Attributes deletedEntry )
-=======
     public static LdifEntry reverseDel( LdapDN dn, Entry deletedEntry ) throws NamingException
->>>>>>> 45164ce9
     {
         LdifEntry entry = new LdifEntry();
         
@@ -708,11 +624,7 @@
      * @return A new LDIF entry with a reverted DN
      * @throws NamingException If the name reverting failed
      */
-<<<<<<< HEAD
-    public static LdifEntry reverseRename( Attributes t0, LdapDN t0_dn, Rdn t1_rdn ) throws NamingException
-=======
     public static List<LdifEntry> reverseRename( Attributes t0, LdapDN t0_dn, Rdn t1_rdn ) throws NamingException
->>>>>>> 45164ce9
     {
         LdifEntry entry = new LdifEntry();
         LdapDN parent = null;

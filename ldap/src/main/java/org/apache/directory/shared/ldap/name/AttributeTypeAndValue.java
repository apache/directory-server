/*
 *  Licensed to the Apache Software Foundation (ASF) under one
 *  or more contributor license agreements.  See the NOTICE file
 *  distributed with this work for additional information
 *  regarding copyright ownership.  The ASF licenses this file
 *  to you under the Apache License, Version 2.0 (the
 *  "License"); you may not use this file except in compliance
 *  with the License.  You may obtain a copy of the License at
 *  
 *    http://www.apache.org/licenses/LICENSE-2.0
 *  
 *  Unless required by applicable law or agreed to in writing,
 *  software distributed under the License is distributed on an
 *  "AS IS" BASIS, WITHOUT WARRANTIES OR CONDITIONS OF ANY
 *  KIND, either express or implied.  See the License for the
 *  specific language governing permissions and limitations
 *  under the License. 
 *  
 */
package org.apache.directory.shared.ldap.name;


import java.io.Externalizable;
import java.io.IOException;
import java.io.ObjectInput;
import java.io.ObjectOutput;
import java.util.Arrays;

import javax.naming.InvalidNameException;

import org.apache.directory.shared.ldap.entry.Value;
import org.apache.directory.shared.ldap.util.StringTools;
import org.slf4j.Logger;
import org.slf4j.LoggerFactory;


/**
 * A Attribute Type And Value, which is the basis of all RDN. It contains a
 * type, and a value. The type must not be case sensitive. Superfluous leading
 * and trailing spaces MUST have been trimmed before. The value MUST be in UTF8
 * format, according to RFC 2253. If the type is in OID form, then the value
 * must be a hexadecimal string prefixed by a '#' character. Otherwise, the
 * string must respect the RC 2253 grammar. No further normalization will be
 * done, because we don't have any knowledge of the Schema definition in the
 * parser.
 *
 * We will also keep a User Provided form of the atav (Attribute Type And Value),
 * called upName.
 *
 * @author <a href="mailto:dev@directory.apache.org">Apache Directory Project</a>
 * @version $Rev$, $Date$
 */
public class AttributeTypeAndValue implements Cloneable, Comparable, Externalizable
{
    /**
     * Declares the Serial Version Uid.
     *
     * @see <a
     *      href="http://c2.com/cgi/wiki?AlwaysDeclareSerialVersionUid">Always
     *      Declare Serial Version Uid</a>
     */
    private static final long serialVersionUID = 1L;

    /** The LoggerFactory used by this class */
    private static Logger LOG = LoggerFactory.getLogger( AttributeTypeAndValue.class );

    /** The normalized Name type */
    private String normType;

    /** The user provided Name type */
    private String upType;

    /** The name value. It can be a String or a byte array */
    private Object normValue;

    /** The name user provided value. It can be a String or a byte array */
    private Object upValue;

    /** The user provided atav */
    private String upName;

    /** The starting position of this atav in the given string from which
     * we have extracted the upName */
    private int start;

    /** The length of this atav upName */
    private int length;

    /** Two values used for comparizon */
    private static final boolean CASE_SENSITIVE = true;

    private static final boolean CASE_INSENSITIVE = false;


    /**
     * Construct an empty AttributeTypeAndValue
     */
    public AttributeTypeAndValue()
    {
        normType = null;
        upType = null;
        normValue = null;
        upValue = null;
        upName = "";
        start = -1;
        length = 0;
    }


    /**
     * Construct an AttributeTypeAndValue. The type and value are normalized :
     * <li> the type is trimmed and lowercased </li>
     * <li> the value is trimmed </li>
     * <p>
     * Note that the upValue should <b>not</b> be null or empty, or resolved
     * to an empty string after having trimmed it. 
     *
     * @param upType The Usrr Provided type
     * @param normType The normalized type
     * @param upValue The User Provided value
     * @param normValue The normalized value
     */
    public AttributeTypeAndValue( String upType, String normType, Object upValue, Object normValue ) throws InvalidNameException
    {
        String upTypeTrimmed = StringTools.trim( upType );
        String normTypeTrimmed = StringTools.trim( normType );
        
        if ( StringTools.isEmpty( upTypeTrimmed ) )
        {
            if ( StringTools.isEmpty( normTypeTrimmed ) )
            {
                String message =  "The type cannot be empty or null";
                LOG.error( message );
                throw new InvalidNameException( message );
            }
            else
            {
                // In this case, we will use the normType instead
                this.normType = StringTools.lowerCaseAscii( normTypeTrimmed );
                this.upType = normType;
            }
        }
        else if ( StringTools.isEmpty( normTypeTrimmed ) )
        {
            // In this case, we will use the upType instead
            this.normType = StringTools.lowerCaseAscii( upTypeTrimmed );
            this.upType = upType;
        }
        else
        {
            this.normType = StringTools.lowerCaseAscii( normTypeTrimmed );
            this.upType = upType;
            
        }
            

        if ( ( normValue == null ) || ( upValue == null ) )
        {
            if ( normValue instanceof String )
            {
                this.normValue = StringTools.isEmpty( ( String ) normValue ) ? "" : normValue;
            }
            else
            {
                this.normValue = normValue;
            }

            if ( upValue instanceof String )
            {
                this.upValue = StringTools.isEmpty( ( String ) upValue ) ? "" : upValue;
            }
            else
            {
                this.upValue = upValue;
            }
        }
        else
        {
    
            this.upValue = upValue;
    
            if ( normValue instanceof String )
            {
                this.normValue = StringTools.isEmpty( ( String ) normValue ) ? "" : normValue;
            }
            else
            {
                this.normValue = normValue;
            }
        }

        upName = this.upType + '=' + ( this.upValue == null ? "" : this.upValue );
        start = 0;
        length = upName.length();
    }


    /**
     * Construct an AttributeTypeAndValue. The type and value are normalized :
     * <li> the type is trimmed and lowercased </li>
     * <li> the value is trimmed </li>
     * <p>
     * Note that the upValue should <b>not</b> be null or empty, or resolved
     * to an empty string after having trimmed it. 
     *
     * @param upType The User Provided type
     * @param normType The normalized type
     * @param upValue The User Provided value
     * @param normValue The normalized value
     * @param start Start of this ATAV in the RDN
     * @param length Length of this ATAV
     * @param upName The user provided name
     */
    /**No protection*/ AttributeTypeAndValue( 
                            String upType, 
                            String normType, 
                            Object upValue, 
                            Object normValue,
                            int start, 
                            int length, 
                            String upName )
    {
        this.upType = upType;
        this.normType = normType;
        this.upValue = upValue;
        this.normValue = normValue;
        this.start = start;
        this.length = length;
        this.upName = upName;
    }

    
    /**
     * Get the normalized type of a AttributeTypeAndValue
     *
     * @return The normalized type
     */
    public String getNormType()
    {
        return normType;
    }

    /**
     * Get the user provided type of a AttributeTypeAndValue
     *
     * @return The user provided type
     */
    public String getUpType()
    {
        return upType;
    }


    /**
     * Store a new type
     *
     * @param upType The AttributeTypeAndValue User Provided type
     * @param type The AttributeTypeAndValue type
     * 
     * @throws InvalidNameException if the type or upType are empty or null.
     * If the upName is invalid.
     */
    public void setType( String upType, String type ) throws InvalidNameException
    {
        if ( StringTools.isEmpty( type ) || StringTools.isEmpty( type.trim() ) )
        {
            String message = "The type cannot be empty or null";
            LOG.error( message );
            throw new InvalidNameException( message );
        }
        
        if ( StringTools.isEmpty( upType ) || StringTools.isEmpty( upType.trim() ) )
        {
            String message = "The User Provided type cannot be empty or null";
            LOG.error( message );
            throw new InvalidNameException( message );
        }
        
        int equalPosition = upName.indexOf( '=' );
        
        if ( equalPosition <= 1 )
        {
            String message = "The User provided name does not contains an '='"; 
            LOG.error( message );
            throw new InvalidNameException( message );
        }

        normType = type.trim().toLowerCase();
        this.upType = upType;
        upName = upType + upName.substring( equalPosition );
        start = -1;
        length = upName.length();
    }


    /**
     * Store the type, after having trimmed and lowercased it.
     *
     * @param type
     *            The AttributeTypeAndValue type
     */
    public void setTypeNormalized( String type ) throws InvalidNameException
    {
        if ( StringTools.isEmpty( type ) || StringTools.isEmpty( type.trim() ) )
        {
            LOG.error( "The type cannot be empty or null" );
            throw new InvalidNameException( "The AttributeTypeAndValue type cannot be null or empty " );
        }

        normType = type.trim().toLowerCase();
        upType = type;
        upName = type + upName.substring( upName.indexOf( '=' ) );
        start = -1;
        length = upName.length();
    }


    /**
     * Get the Value of a AttributeTypeAndValue
     *
     * @return The value
     */
    public Object getNormValue()
    {
        return normValue;
    }

    /**
     * Get the User Provided Value of a AttributeTypeAndValue
     *
     * @return The value
     */
    public Object getUpValue()
    {
        return upValue;
    }

    /**
     * Get the normalized Value of a AttributeTypeAndValue
     *
     * @return The value
     */
    public String getNormalizedValue()
    {
        return normalize();
    }


    /**
     * Store the value of a AttributeTypeAndValue.
     *
     * @param value The user provided value of the AttributeTypeAndValue
     * @param normValue The normalized value
     */
    public void setValue( Object upValue, Object normValue )
    {
        if ( normValue instanceof String )
        {
            this.normValue = StringTools.isEmpty( ( String ) normValue ) ? "" : ( String ) normValue;
        }
        else
        {
            this.normValue = normValue;
        }

        this.upValue = upValue;
        upName = upName.substring( 0, upName.indexOf( '=' ) + 1 ) + upValue;
        start = -1;
        length = upName.length();
    }


    /**
     * Get the upName length
     *
     * @return the upName length
     */
    public int getLength()
    {
        return length;
    }


    /**
     * get the position in the original upName where this atav starts.
     *
     * @return The starting position of this atav
     */
    public int getStart()
    {
        return start;
    }


    /**
     * Get the user provided form of this attribute type and value
     *
     * @return The user provided form of this atav
     */
    public String getUpName()
    {
        return upName;
    }


    /**
     * Store the value of a AttributeTypeAndValue, after having trimmed it.
     *
     * @param value
     *            The value of the AttributeTypeAndValue
     */
    public void setValueNormalized( String value )
    {
        String newValue = StringTools.trim( value );

        if ( StringTools.isEmpty( newValue ) )
        {
            this.normValue = "";
        }
        else
        {
            this.normValue = newValue;
        }

        upName = upName.substring( 0, upName.indexOf( '=' ) + 1 ) + value;
        start = -1;
        length = upName.length();
    }


    /**
     * Implements the cloning.
     *
     * @return a clone of this object
     */
    public Object clone()
    {
        try
        {
            return super.clone();
        }
        catch ( CloneNotSupportedException cnse )
        {
            throw new Error( "Assertion failure" );
        }
    }


    /**
     * Compares two NameComponents. They are equals if : 
     * - types are equals, case insensitive, 
     * - values are equals, case sensitive
     *
     * @param object
     * @return 0 if both NC are equals, otherwise a positive value if the
     *         original NC is superior to the second one, a negative value if
     *         the second NC is superior.
     */
    public int compareTo( Object object )
    {
        if ( object instanceof AttributeTypeAndValue )
        {
            AttributeTypeAndValue nc = ( AttributeTypeAndValue ) object;

            int res = compareType( normType, nc.normType );

            if ( res != 0 )
            {
                return res;
            }
            else
            {
                return compareValue( normValue, nc.normValue, CASE_SENSITIVE );
            }
        }
        else
        {
            return 1;
        }
    }


    /**
     * Compares two NameComponents. They are equals if : 
     * - types are equals, case insensitive, 
     * - values are equals, case insensitive
     *
     * @param object
     * @return 0 if both NC are equals, otherwise a positive value if the
     *         original NC is superior to the second one, a negative value if
     *         the second NC is superior.
     */
    public int compareToIgnoreCase( Object object )
    {
        if ( object instanceof AttributeTypeAndValue )
        {
            AttributeTypeAndValue nc = ( AttributeTypeAndValue ) object;

            int res = compareType( normType, nc.normType );

            if ( res != 0 )
            {
                return res;
            }
            else
            {
                return compareValue( normValue, nc.normValue, CASE_INSENSITIVE );
            }
        }
        else
        {
            return 1;
        }
    }


    /**
     * Compare two types, trimed and case insensitive
     *
     * @param val1
     *            First String
     * @param val2
     *            Second String
     * @return true if both strings are equals or null.
     */
    private int compareType( String val1, String val2 )
    {
        if ( StringTools.isEmpty( val1 ) )
        {
            return StringTools.isEmpty( val2 ) ? 0 : -1;
        }
        else if ( StringTools.isEmpty( val2 ) )
        {
            return 1;
        }
        else
        {
            return ( StringTools.trim( val1 ) ).compareToIgnoreCase( StringTools.trim( val2 ) );
        }
    }


    /**
     * Compare two values
     *
     * @param val1 First value
     * @param val2 Second value
     * @param sensitivity A flag to define the case sensitivity
     * @return -1 if the first value is inferior to the second one, +1 if
     * its superior, 0 if both values are equal
     */
    private int compareValue( Object val1, Object val2, boolean sensitivity )
    {
        if ( val1 instanceof String )
        {
            if ( val2 instanceof String )
            {
                int val = ( sensitivity == CASE_SENSITIVE ) ? ( ( String ) val1 ).compareTo( ( String ) val2 )
                    : ( ( String ) val1 ).compareToIgnoreCase( ( String ) val2 );

                return ( val < 0 ? -1 : ( val > 0 ? 1 : val ) );
            }
            else
            {
                return 1;
            }
        }
        else if ( val1 instanceof byte[] )
        {
            if ( Arrays.equals( ( byte[] ) val1, ( byte[] ) val2 ) )
            {
                return 0;
            }
            else
            {
                return 1;
            }
        }
        else
        {
            return 1;
        }
    }

    private static final boolean[] DN_ESCAPED_CHARS = new boolean[]
        {
        true,  true,  true,  true,  true,  true,  true,  true,  // 0x00 -> 0x07
        true,  true,  true,  true,  true,  true,  true,  true,  // 0x08 -> 0x0F
        true,  true,  true,  true,  true,  true,  true,  true,  // 0x10 -> 0x17
        true,  true,  true,  true,  true,  true,  true,  true,  // 0x18 -> 0x1F
        true,  false, true,  true,  false, false, false, false, // 0x20 -> 0x27 ' ', '"', '#'
        false, false, false, true,  true,  false, false, false, // 0x28 -> 0x2F '+', ','
        false, false, false, false, false, false, false, false, // 0x30 -> 0x37 
        false, false, false, true,  true,  false, true,  false, // 0x38 -> 0x3F ';', '<', '>'
        false, false, false, false, false, false, false, false, // 0x40 -> 0x47
        false, false, false, false, false, false, false, false, // 0x48 -> 0x4F
        false, false, false, false, false, false, false, false, // 0x50 -> 0x57
        false, false, false, false, true,  false, false, false, // 0x58 -> 0x5F
        false, false, false, false, false, false, false, false, // 0x60 -> 0x67
        false, false, false, false, false, false, false, false, // 0x68 -> 0x6F
        false, false, false, false, false, false, false, false, // 0x70 -> 0x77
        false, false, false, false, false, false, false, false, // 0x78 -> 0x7F
        };

    /**
     * A Normalized String representation of a AttributeTypeAndValue : - type is
     * trimed and lowercased - value is trimed and lowercased, and special characters
     * are escaped if needed.
     *
     * @return A normalized string representing a AttributeTypeAndValue
     */
    public String normalize()
    {
        if ( normValue instanceof String )
        {
            // The result will be gathered in a stringBuilder
            StringBuilder sb = new StringBuilder();
            
            // First, store the type and the '=' char
            sb.append( normType ).append( '=' );
            
            String normalizedValue =  ( String ) normValue;
            int valueLength = normalizedValue.length();
            boolean escaped = false;
            
            if ( normalizedValue.length() > 0 )
            {
                char[] chars = normalizedValue.toCharArray();

                // Loop first assuming the DN won't contain any
                // char needing to be escaped. This is the case
                // for 99.99% of all DN (blind bet, of course ...) 
                for ( char c:chars )
                {
                    if ( ( c < 0) || ( c > 128 ) )
                    {
                        escaped = true;
                        break;
                    }
                    else if ( DN_ESCAPED_CHARS[ c ] )
                    {
                        escaped = true;
                        break;
<<<<<<< HEAD
                    }
                }

                // Here, we have a char to escape. Start again the loop...
                if ( escaped )
                {
                    for ( int i = 0; i < valueLength; i++ )
                    {
                        char c = chars[i];
                        
                        if ( ( c < 0) || ( c > 128 ) )
                        {
                            // For chars which are not ASCII, use their hexa value prefixed by an '\'
                            byte[] bb = StringTools.getBytesUtf8( normalizedValue.substring( i, i + 1 ) );
                            
                            for ( byte b:bb )
                            {
                                sb.append( '\\' ).
                                    append( StringTools.dumpHex( (byte)(( b & 0x00F0 ) >> 4) ) ).
                                    append( StringTools.dumpHex( b ) );
                            }
                        }
                        else if ( DN_ESCAPED_CHARS[ c ] ) 
                        {
                            // Some chars need to be escaped even if they are US ASCII
                            // Just prefix them with a '\'
                            // Special cases are ' ' (space), '#') which need a special
                            // treatment.
                            if ( c == ' ' )
                            {
                                if ( ( i == 0 ) || ( i == valueLength - 1 ) )
                                {
                                    sb.append( '\\' ).append(  c  );
                                }
                                else
                                {
                                    sb.append( ' ' );
                                }
    
                                continue;
                            }
                            else if ( c == '#' )
                            {
                                if ( i == 0 )
                                {
                                    sb.append( "\\#" );
                                    continue;
                                }
                                else
                                {
                                    sb.append( '#' );
                                }
                                
                                continue;
                            }
    
                            sb.append( '\\' ).append( c );
                        }
                        else
                        {
                            // Standard ASCII chars are just appended
                            sb.append( c );
                        }
                    }
                }
=======
                    }
                }

                // Here, we have a char to escape. Start again the loop...
                if ( escaped )
                {
                    for ( int i = 0; i < valueLength; i++ )
                    {
                        char c = chars[i];
                        
                        if ( ( c < 0) || ( c > 128 ) )
                        {
                            // For chars which are not ASCII, use their hexa value prefixed by an '\'
                            byte[] bb = StringTools.getBytesUtf8( normalizedValue.substring( i, i + 1 ) );
                            
                            for ( byte b:bb )
                            {
                                sb.append( '\\' ).
                                    append( StringTools.dumpHex( (byte)(( b & 0x00F0 ) >> 4) ) ).
                                    append( StringTools.dumpHex( b ) );
                            }
                        }
                        else if ( DN_ESCAPED_CHARS[ c ] ) 
                        {
                            // Some chars need to be escaped even if they are US ASCII
                            // Just prefix them with a '\'
                            // Special cases are ' ' (space), '#') which need a special
                            // treatment.
                            if ( c == ' ' )
                            {
                                if ( ( i == 0 ) || ( i == valueLength - 1 ) )
                                {
                                    sb.append( '\\' ).append(  c  );
                                }
                                else
                                {
                                    sb.append( ' ' );
                                }
    
                                continue;
                            }
                            else if ( c == '#' )
                            {
                                if ( i == 0 )
                                {
                                    sb.append( "\\#" );
                                    continue;
                                }
                                else
                                {
                                    sb.append( '#' );
                                }
                                
                                continue;
                            }
    
                            sb.append( '\\' ).append( c );
                        }
                        else
                        {
                            // Standard ASCII chars are just appended
                            sb.append( c );
                        }
                    }
                }
>>>>>>> 45164ce9
                else
                {
                    // The String does not contain any escaped char : 
                    // just append it. 
                    sb.append( normalizedValue );
                }
            }
            
            return sb.toString();
        }
        else
        {
            return normType + "=#"
                + StringTools.dumpHexPairs( ( byte[] ) normValue );
        }
    }


    /**
     * Gets the hashcode of this object.
     *
     * @see java.lang.Object#hashCode()
     * @return The instance hash code
     */
    public int hashCode()
    {
        int result = 37;

        result = result*17 + ( normType != null ? normType.hashCode() : 0 );
        result = result*17 + ( normValue != null ? normValue.hashCode() : 0 );

        return result;
    }

    /**
     * @see Object#equals(Object)
     */
    public boolean equals( Object obj )
    {
        if ( this == obj )
        {
            return true;
        }
        
        if ( !( obj instanceof AttributeTypeAndValue ) )
        {
            return false;
        }
        
        AttributeTypeAndValue instance = (AttributeTypeAndValue)obj;
     
        // Compare the type
        if ( normType == null )
        {
            if ( instance.normType != null )
            {
                return false;
            }
        }
        else 
        {
            if ( !normType.equals( instance.normType ) )
            {
                return false;
            }
        }
            
        // Compare the values
        if ( normValue == null )
        {
            return instance.normValue == null;
        }
        else if ( normValue instanceof String )
        {
            if ( instance.normValue instanceof String )
            {
                return normValue.equals( instance.normValue );
            }
            else
            {
                return false;
            }
        }
        else if ( normValue instanceof byte[] )
        {
            if ( instance.normValue instanceof byte[] )
            {
                return Arrays.equals( (byte[])normValue, (byte[])instance.normValue );
            }
            else
            {
                return false;
            }
        }
        else
        {
            return false;
        }
    }

    
    /**
     * @see Externalizable#readExternal(ObjectInput)<p>
     * 
     * An AttributeTypeAndValue is composed of  a type and a value.
     * The data are stored following the structure :
     * 
     * <li>upName</li> The User provided ATAV
     * <li>start</li> The position of this ATAV in the DN
     * <li>length</li> The ATAV length
     * <li>upType</li> The user Provided Type
     * <li>normType</li> The normalized AttributeType
     * <li>isHR<li> Tells if the value is a String or not
     * <p>
     * if the value is a String :
     * <li>upValue</li> The User Provided value.
     * <li>value</li> The normalized value.
     * <p>
     * if the value is binary :
     * <li>upValueLength</li>
     * <li>upValue</li> The User Provided value.
     * <li>valueLength</li>
     * <li>value</li> The normalized value.
     */
    public void writeExternal( ObjectOutput out ) throws IOException
    {
        if ( StringTools.isEmpty( upName ) || 
             StringTools.isEmpty( upType ) ||
             StringTools.isEmpty( normType ) ||
             ( start < 0 ) ||
             ( length < 2 ) ||             // At least a type and '='
             ( upValue == null ) ||
             ( normValue == null ) )
        {
            String message = "Cannot serialize an wrong ATAV, ";
            
            if ( StringTools.isEmpty( upName ) )
            {
                message += "the upName should not be null or empty";
            }
            else if ( StringTools.isEmpty( upType ) )
            {
                message += "the upType should not be null or empty";
            }
            else if ( StringTools.isEmpty( normType ) )
            {
                message += "the normType should not be null or empty";
            }
            else if ( start < 0 )
            {
                message += "the start should not be < 0";
            }
            else if ( length < 2 )
            {
                message += "the length should not be < 2";
            }
            else if ( upValue == null )
            {
                message += "the upValue should not be null";
            }
            else if ( normValue == null )
            {
                message += "the value should not be null";
            }
                
            LOG.error( message );
            throw new IOException( message );
        }
        
        out.writeUTF( upName );
        out.writeInt( start );
        out.writeInt( length );
        out.writeUTF( upType );
        out.writeUTF( normType );
        
        boolean isHR = ( normValue instanceof String );
        
        out.writeBoolean( isHR );
        
        if ( isHR )
        {
            out.writeUTF( (String)upValue );
            out.writeUTF( (String)normValue );
        }
        else
        {
            out.writeInt( ((byte[])upValue).length );
            out.write( (byte[])upValue );
            out.writeInt( ((byte[])normValue).length );
            out.write( (byte[])normValue );
        }
    }
    
    
    /**
     * @see Externalizable#readExternal(ObjectInput)
     * 
     * We read back the data to create a new ATAV. The structure 
     * read is exposed in the {@link AttributeTypeAndValue#writeExternal(ObjectOutput)} 
     * method<p>
     */
    public void readExternal( ObjectInput in ) throws IOException, ClassNotFoundException
    {
        upName = in.readUTF();
        start = in.readInt();
        length = in.readInt();
        upType = in.readUTF();
        normType = in.readUTF();
        
        boolean isHR = in.readBoolean();
        
        if ( isHR )
        {
            upValue = in.readUTF();
            normValue = in.readUTF();
        }
        else
        {
            int upValueLength = in.readInt();
            upValue = new byte[upValueLength];
            in.readFully( (byte[])upValue );

            int valueLength = in.readInt();
            normValue = new byte[valueLength];
            in.readFully( (byte[])normValue );
        }
    }
    
    
    /**
     * A String representation of a AttributeTypeAndValue.
     *
     * @return A string representing a AttributeTypeAndValue
     */
    public String toString()
    {
        StringBuffer sb = new StringBuffer();

        if ( StringTools.isEmpty( normType ) || StringTools.isEmpty( normType.trim() ) )
        {
            return "";
        }

        sb.append( normType ).append( "=" );

        if ( normValue != null )
        {
            sb.append( normValue );
        }

        return sb.toString();
    }
}<|MERGE_RESOLUTION|>--- conflicted
+++ resolved
@@ -28,7 +28,6 @@
 
 import javax.naming.InvalidNameException;
 
-import org.apache.directory.shared.ldap.entry.Value;
 import org.apache.directory.shared.ldap.util.StringTools;
 import org.slf4j.Logger;
 import org.slf4j.LoggerFactory;
@@ -641,7 +640,6 @@
                     {
                         escaped = true;
                         break;
-<<<<<<< HEAD
                     }
                 }
 
@@ -707,73 +705,6 @@
                         }
                     }
                 }
-=======
-                    }
-                }
-
-                // Here, we have a char to escape. Start again the loop...
-                if ( escaped )
-                {
-                    for ( int i = 0; i < valueLength; i++ )
-                    {
-                        char c = chars[i];
-                        
-                        if ( ( c < 0) || ( c > 128 ) )
-                        {
-                            // For chars which are not ASCII, use their hexa value prefixed by an '\'
-                            byte[] bb = StringTools.getBytesUtf8( normalizedValue.substring( i, i + 1 ) );
-                            
-                            for ( byte b:bb )
-                            {
-                                sb.append( '\\' ).
-                                    append( StringTools.dumpHex( (byte)(( b & 0x00F0 ) >> 4) ) ).
-                                    append( StringTools.dumpHex( b ) );
-                            }
-                        }
-                        else if ( DN_ESCAPED_CHARS[ c ] ) 
-                        {
-                            // Some chars need to be escaped even if they are US ASCII
-                            // Just prefix them with a '\'
-                            // Special cases are ' ' (space), '#') which need a special
-                            // treatment.
-                            if ( c == ' ' )
-                            {
-                                if ( ( i == 0 ) || ( i == valueLength - 1 ) )
-                                {
-                                    sb.append( '\\' ).append(  c  );
-                                }
-                                else
-                                {
-                                    sb.append( ' ' );
-                                }
-    
-                                continue;
-                            }
-                            else if ( c == '#' )
-                            {
-                                if ( i == 0 )
-                                {
-                                    sb.append( "\\#" );
-                                    continue;
-                                }
-                                else
-                                {
-                                    sb.append( '#' );
-                                }
-                                
-                                continue;
-                            }
-    
-                            sb.append( '\\' ).append( c );
-                        }
-                        else
-                        {
-                            // Standard ASCII chars are just appended
-                            sb.append( c );
-                        }
-                    }
-                }
->>>>>>> 45164ce9
                 else
                 {
                     // The String does not contain any escaped char : 

--- conflicted
+++ resolved
@@ -277,26 +277,16 @@
     {
         SubtreeSpecification ss = parser.parse( SPEC_WITH_REFINEMENT );
 
-<<<<<<< HEAD
-        SimpleNode n1 = new EqualityNode( "objectClass", new ClientStringValue( "1.2.3" ) );
-        SimpleNode n2 = new EqualityNode( "objectClass", new ClientStringValue( "4.5.6" ) );
-        SimpleNode n3 = new EqualityNode( "objectClass", new ClientStringValue( "person-7" ) );
-=======
         SimpleNode<String> n1 = new EqualityNode<String>( "objectClass", new ClientStringValue( "1.2.3" ) );
         SimpleNode<String> n2 = new EqualityNode<String>( "objectClass", new ClientStringValue( "4.5.6" ) );
         SimpleNode<String> n3 = new EqualityNode<String>( "objectClass", new ClientStringValue( "person-7" ) );
->>>>>>> 45164ce9
         BranchNode n4 = new OrNode();
         n4.addNode( n2 );
         n4.addNode( n3 );
         BranchNode n5 = new AndNode();
         n5.addNode( n1 );
         n5.addNode( n4 );
-<<<<<<< HEAD
-        SimpleNode n6 = new EqualityNode( "objectClass", new ClientStringValue( "10.11.12" ) );
-=======
         SimpleNode<String> n6 = new EqualityNode<String>( "objectClass", new ClientStringValue( "10.11.12" ) );
->>>>>>> 45164ce9
         BranchNode n7 = new NotNode();
         n7.addNode( n6 );
         BranchNode n8 = new AndNode();

--- conflicted
+++ resolved
@@ -32,11 +32,8 @@
 import org.apache.directory.shared.ldap.codec.util.LdapURL;
 import org.apache.directory.shared.ldap.codec.util.LdapURLEncodingException;
 import org.apache.directory.shared.ldap.name.LdapDN;
-<<<<<<< HEAD
-=======
 import org.junit.Test;
 import org.junit.Ignore;
->>>>>>> 45164ce9
 
 
 /**
@@ -793,8 +790,6 @@
         Assert.assertEquals( "ldap:///dc=example,dc=com", url.toString() );
     }
 
-<<<<<<< HEAD
-=======
     
     /**
      * test a LdapURL without a scheme
@@ -1994,5 +1989,4 @@
             fail();
         }
     }
->>>>>>> 45164ce9
 }
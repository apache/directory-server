--- conflicted
+++ resolved
@@ -333,8 +333,41 @@
 ERR_37010_CANNOT_GET_CONTEXT=Can''t get context at {0}
 ERR_37011_INVALID_ENUM_VALUE=Invalid enum value: {0}
 
-
 # apacheds-protocol-ldap errors                 38000 - 38999
+ERR_38000_FAILED_TO_WRITE_GRACEFUL_SHUTDOWN_RESPONSE=Failed to write GracefulShutdownResponse to client: {0}
+ERR_38001_BIND_ERROR_MECHANISM_NOT_SUPPORTED=Bind error : {0} mechanism not supported. Please check the server.xml configuration file (supportedMechanisms field)
+ERR_38002_HANDLER_UNAVAILABLE=Handler unavailable for {0}
+ERR_38003_BIND_ERROR_ONLY_LDAP_V3_SUPPORTED=Bind error : Only LDAP v3 is supported.
+ERR_38004_ONLY_LDAP_V3_SUPPORTED=Only LDAP v3 is supported.
+ERR_38005_FAILED_TO_PROPERLY_ABANDON_PERSISTENT_SEARCH=failed to properly abandon this persistent search
+ERR_38006_BAD_URL_FOR_REF=Bad URL ({0}) for ref in {1}.  Reference will be ignored.
+ERR_38007_FAILED_ON_LIST_CLOSE=failed on list.close()
+ERR_38008_FAILED_TO_UNBIND_SESSION=failed to unbind session properly
+ERR_38009_FAILED_TO_BIND_TO_SERVICE_REGISTRY=Failed to bind an LDAP service ({0}) to the service registry.
+ERR_38010_FAILING_ON_CURSOR_CLOSE=Failing on cursor close : {0}
+ERR_38011_SERVICE_PRINCIPAL_NOT_FOUND=Service principal {0} not found at search base DN {1}.
+ERR_38012_CANNOT_RECEIVE_NTLM_MESSAGE_BEFORE_TYPE_2_CHALLENGE=Cannot receive NTLM message before sending Type 2 challenge.
+ERR_38013_CANNOT_RECEIVE_NTLM_MESSAGE_AFTER_TYPE_3_RECEIVED=Cannot receive NTLM message after Type 3 has been received.
+ERR_38014_SASL_CHALLENGE_RESPONSE_COMPLETED=Sasl challenge response already completed.
+ERR_38015_CANNOT_SEND_TYPE_2_CHALLENGE_BEFORE_TYPE_1_RESPONSE=Cannot send Type 2 challenge before Type 1 response.
+ERR_38016_CANNOT_RESEND_TYPE_2=Cannot send Type 2 after it''s already sent.
+ERR_38017_RESPONSE_WAS_NULL=response was null
+ERR_38018_RESPONSE_WITH_ZERO_BYTES=response with zero bytes
+ERR_38019_FAILURE_DURING_TYPE_1_MESSAGE=There was a failure during NTLM Type 1 message handling.
+ERR_38020_FAILURE_DURING_TYPE_3_MESSAGE=There was a failure during NTLM Type 3 message handling.
+ERR_38021_AUTHENTICATE_FAILED_CREDENTIALS_INVALID=Authentication attempted but the credentials were invalid.
+ERR_38022_RESPONSE_WITH_NO_AUTHCID_OR_PASSWORD=response with no auhcid or no password
+ERR_38023_0_CHARS_NOT_ALLOWED_IN_AUTHCID_OR_NO_PASSWORD=''0'' chars are not allowed in authcid or no password
+ERR_38024_INCORRECT_INITIAL_RESPONSE=The given InitialReponse is incorrect
+ERR_38025_INVALID_AUTHCID_DN=Cannot authenticate an invalid authcid DN
+ERR_38026_CANNOT_AUTHENTICATE_USER=Cannot authenticate the user {0}
+ERR_38027_AUTHENTICATION_FAILED_IN_CALLBACK_HANDLER=Failed authorization in callback handler.
+ERR_38028_FAILED_TO_CREATE_SSL_CONTEXT=Failed to create SSLContext
+ERR_38029_FAILED_TO_INIT_SSL_CONTEXT=Failed to initialize SSLContext
+ERR_38030_UNIDENTIFIED_SINGLE_REPLY_TYPE=Unidentified single reply request/response type: {0}
+ERR_38031_UNEXPECTED_BASE_SCOPE=Unexpected base scope.
+ERR_38032_TIME_UNIT_NOT_SUPPORTED=TimeUnit not supported: {0}
+ERR_38033_CANNOT_PROCESS_REQUEST_WHILE_BINDING=Cannot process a Request while binding
 
 # apacheds-protocol-ntp errors                  39000 - 39999
 # apacheds-protocol-shared errors               40000 - 40999
@@ -514,20 +547,9 @@
 ERR_148=Cannot put a PDU in a null buffer !
 ERR_152=Unexpected exception: {0}
 ERR_158=failed to rebind ldap service
-ERR_159=Failed to write GracefulShutdownResponse to client: {0}
-ERR_160=Bind error : {0} mechanism not supported. Please check the server.xml configuration file (supportedMechanisms field)
-ERR_161=Handler unavailable for {0}
-ERR_162=Bind error : Only LDAP v3 is supported.
-ERR_163=Only LDAP v3 is supported.
-ERR_164=failed to properly abandon this persistent search
-ERR_165=Bad URL ({0}) for ref in {1}.  Reference will be ignored.
 ERR_166=Failed to close the search cursor for message {0} on abandon request.
 ERR_167=Got back more than one entry for search on RootDSE which means Cursor is not functioning properly!
-ERR_168=failed on list.close()
-ERR_169=failed to unbind session properly
 ERR_170=Failed to send a search request with RefreshAndPersist mode
-ERR_171=Failed to bind an LDAP service ({0}) to the service registry.
-ERR_172=Failing on cursor close : {0}
 ERR_175=failed to close stream
 ERR_176=Error closing NamingEnumeration on PSearchListener
 ERR_177=Error closing connection on PSearchListener
@@ -761,10 +783,6 @@
 ERR_630=Failed to connect to the server
 ERR_631=The specified configuration dir {0} doesn''t exist under {1}
 ERR_632=The expected context entry does not exist
-<<<<<<< HEAD
-=======
-ERR_634=maxObjectSize: {0}
->>>>>>> a55a7ade
 # ERR_645=
 ERR_651=SamSubsystem not enabled with key integrity checker
 ERR_652=Entry has null SAM type
@@ -774,35 +792,12 @@
 ERR_656=No public default constructor on class ''{0}'' for SamType( {1} ) 
 ERR_657=Failed on default constructor invocation for class ''{0}'' for SamType( {1} ) 
 ERR_658=column index max is {0}
-ERR_659=Service principal {0} not found at search base DN {1}.
-ERR_660=Cannot receive NTLM message before sending Type 2 challenge.
-ERR_661=Cannot receive NTLM message after Type 3 has been received.
-ERR_662=Sasl challenge response already completed.
-ERR_663=Cannot send Type 2 challenge before Type 1 response.
-ERR_664=Cannot send Type 2 after it''s already sent.
 # ERR_665=
-ERR_666=response was null
-ERR_667=response with zero bytes
-ERR_668=There was a failure during NTLM Type 1 message handling.
-ERR_669=There was a failure during NTLM Type 3 message handling.
-ERR_670=Authentication attempted but the credentials were invalid..
-ERR_671=response with no auhcid or no password
-ERR_672=''0'' chars are not allowed in authcid or no password
 # ERR_673=
-ERR_674=The given InitialReponse is incorrect
-ERR_675=Cannot authenticate an invalid authcid DN
-ERR_676=Cannot authenticate the user {0}
-ERR_677=Failed authorization in callback handler.
 ERR_678=Failed on keystore load which should never really happen.
 ERR_679=Failed to create KeyManagerFactory
 ERR_680=Failed to initialize KeyManagerFactory
-ERR_681=Failed to create SSLContext
-ERR_682=Failed to initialize SSLContext
-ERR_683=Failed to create a SSL context.
 ERR_684=Although ExtendedRequests are SingleReplyRequests they''re not handled using this base class. They have no target entry unlike the rest of the SingleReplyRequests
-ERR_685=Unidentified single reply request/response type: {0}
-ERR_686=Unexpected base scope.
-ERR_687=TimeUnit not supported: {0}
 # ERR_688=
 ERR_689=Unsupported protocol type {0}
 ERR_690=Failed to add the extended operation of type {0}
@@ -822,7 +817,6 @@
 ERR_729=You didn''t correctly set col names
 ERR_730=Unrecognized mode.
 ERR_731=Unrecognized FilterDialog command: {0}
-ERR_732=Cannot process a Request while binding
 ERR_734_CANNOT_ENCODE_KRBERROR=Cannot encode the KrbError object, the PDU size is {0} when only {1} bytes has been allocated
 ERR_735_CANNOT_ENCODE_KRBSAFEBODY=Cannot encode the KrbSafeBody object, the PDU size is {0} when only {1} bytes has been allocated
 ERR_736_CANNOT_ENCODE_KRBSAFE=Cannot encode the KrbSafe object, the PDU size is {0} when only {1} bytes has been allocated

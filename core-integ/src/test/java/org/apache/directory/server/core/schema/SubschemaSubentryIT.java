/*
 *  Licensed to the Apache Software Foundation (ASF) under one
 *  or more contributor license agreements.  See the NOTICE file
 *  distributed with this work for additional information
 *  regarding copyright ownership.  The ASF licenses this file
 *  to you under the Apache License, Version 2.0 (the
 *  "License"); you may not use this file except in compliance
 *  with the License.  You may obtain a copy of the License at
 *
 *    http://www.apache.org/licenses/LICENSE-2.0
 *
 *  Unless required by applicable law or agreed to in writing,
 *  software distributed under the License is distributed on an
 *  "AS IS" BASIS, WITHOUT WARRANTIES OR CONDITIONS OF ANY
 *  KIND, either express or implied.  See the License for the
 *  specific language governing permissions and limitations
 *  under the License.
 *
 */
package org.apache.directory.server.core.schema;


import static org.junit.Assert.assertEquals;
import static org.junit.Assert.assertFalse;
import static org.junit.Assert.assertNotNull;
import static org.junit.Assert.assertNull;
import static org.junit.Assert.assertTrue;
import static org.junit.Assert.fail;

import java.io.ByteArrayOutputStream;
import java.io.IOException;
import java.io.InputStream;
import java.util.ArrayList;
import java.util.Calendar;
import java.util.Date;
import java.util.List;
import java.util.TimeZone;

import org.apache.directory.ldap.client.api.LdapConnection;
import org.apache.directory.server.core.annotations.CreateDS;
import org.apache.directory.server.core.integ.AbstractLdapTestUnit;
import org.apache.directory.server.core.integ.FrameworkRunner;
import org.apache.directory.server.core.integ.IntegrationUtils;
import org.apache.directory.shared.ldap.model.entry.Attribute;
import org.apache.directory.shared.ldap.model.entry.DefaultAttribute;
import org.apache.directory.shared.ldap.model.entry.DefaultEntry;
import org.apache.directory.shared.ldap.model.entry.DefaultModification;
import org.apache.directory.shared.ldap.model.entry.Entry;
import org.apache.directory.shared.ldap.model.entry.Modification;
import org.apache.directory.shared.ldap.model.entry.ModificationOperation;
import org.apache.directory.shared.ldap.model.entry.Value;
import org.apache.directory.shared.ldap.model.exception.LdapException;
import org.apache.directory.shared.ldap.model.message.ModifyRequest;
import org.apache.directory.shared.ldap.model.message.ModifyRequestImpl;
import org.apache.directory.shared.ldap.model.message.ModifyResponse;
import org.apache.directory.shared.ldap.model.message.ResultCodeEnum;
import org.apache.directory.shared.ldap.model.name.Dn;
import org.apache.directory.shared.ldap.model.schema.AttributeType;
import org.apache.directory.shared.ldap.model.schema.LdapSyntax;
import org.apache.directory.shared.ldap.model.schema.MatchingRule;
import org.apache.directory.shared.ldap.model.schema.ObjectClass;
import org.apache.directory.shared.ldap.model.schema.SchemaManager;
import org.apache.directory.shared.ldap.model.schema.SyntaxChecker;
import org.apache.directory.shared.ldap.model.schema.comparators.BooleanComparator;
import org.apache.directory.shared.ldap.model.schema.normalizers.DeepTrimNormalizer;
import org.apache.directory.shared.ldap.model.schema.parsers.AttributeTypeDescriptionSchemaParser;
import org.apache.directory.shared.ldap.model.schema.parsers.LdapComparatorDescription;
import org.apache.directory.shared.ldap.model.schema.parsers.LdapComparatorDescriptionSchemaParser;
import org.apache.directory.shared.ldap.model.schema.parsers.LdapSyntaxDescriptionSchemaParser;
import org.apache.directory.shared.ldap.model.schema.parsers.MatchingRuleDescriptionSchemaParser;
import org.apache.directory.shared.ldap.model.schema.parsers.NormalizerDescription;
import org.apache.directory.shared.ldap.model.schema.parsers.NormalizerDescriptionSchemaParser;
import org.apache.directory.shared.ldap.model.schema.parsers.ObjectClassDescriptionSchemaParser;
import org.apache.directory.shared.ldap.model.schema.parsers.SyntaxCheckerDescription;
import org.apache.directory.shared.ldap.model.schema.parsers.SyntaxCheckerDescriptionSchemaParser;
import org.apache.directory.shared.ldap.model.schema.syntaxCheckers.OctetStringSyntaxChecker;
import org.apache.directory.shared.ldap.schemaloader.SchemaEntityFactory;
import org.apache.directory.shared.util.Base64;
import org.apache.directory.shared.util.DateUtils;
import org.junit.Before;
import org.junit.Ignore;
import org.junit.Test;
import org.junit.runner.RunWith;


/**
 * An integration test class for performing various operations on the
 * subschemaSubentry as listed in the rootDSE.
 *
 * @author <a href="mailto:dev@directory.apache.org">Apache Directory Project</a>
 */
@RunWith(FrameworkRunner.class)
@CreateDS(name = "SubschemaSubentryIT-class")
public class SubschemaSubentryIT extends AbstractLdapTestUnit
{
    private static final String GLOBAL_SUBSCHEMA_DN = "cn=schema";
    private static final String SUBSCHEMA_SUBENTRY = "subschemaSubentry";

    private static final SyntaxCheckerDescriptionSchemaParser SYNTAX_CHECKER_DESCRIPTION_SCHEMA_PARSER = new SyntaxCheckerDescriptionSchemaParser();
    private static final AttributeTypeDescriptionSchemaParser ATTRIBUTE_TYPE_DESCRIPTION_SCHEMA_PARSER = new AttributeTypeDescriptionSchemaParser();
    private LdapComparatorDescriptionSchemaParser comparatorDescriptionSchemaParser = new LdapComparatorDescriptionSchemaParser();
    private NormalizerDescriptionSchemaParser normalizerDescriptionSchemaParser = new NormalizerDescriptionSchemaParser();
    private LdapSyntaxDescriptionSchemaParser ldapSyntaxDescriptionSchemaParser = new LdapSyntaxDescriptionSchemaParser();
    private MatchingRuleDescriptionSchemaParser matchingRuleDescriptionSchemaParser = new MatchingRuleDescriptionSchemaParser();
    private ObjectClassDescriptionSchemaParser objectClassDescriptionSchemaParser = new ObjectClassDescriptionSchemaParser();

    private static LdapConnection connection;
    private String subschemaSubentryDn;
    private Entry subschemaSubentry;

<<<<<<< HEAD
    
=======

>>>>>>> 6559ce59
    @Before
    public void init() throws Exception
    {
        connection = IntegrationUtils.getAdminConnection( getService() );

        Entry rootDse = connection.lookup( "", SUBSCHEMA_SUBENTRY );
        Attribute subschemaSubentryAT = rootDse.get( SUBSCHEMA_SUBENTRY );

        subschemaSubentryDn = subschemaSubentryAT.getString();
        updateSSSE();
    }
<<<<<<< HEAD
    
=======

>>>>>>> 6559ce59

    /**
     * Test for DIRSHARED-60.
     * It is allowed to add an attribute type description without any matching rule.
     * Adding it via ou=schema partition worked. Adding it via the subschema subentry failed.
     */
    @Test
    public void testAddAttributeTypeWithoutMatchingRule() throws Exception
    {
        ModifyRequest modRequest = new ModifyRequestImpl();
        modRequest.setName( new Dn( GLOBAL_SUBSCHEMA_DN ) );
        modRequest.add( "attributeTypes", "( 2.5.4.58 NAME 'attributeCertificateAttribute' "
            + " DESC 'attribute certificate use ;binary' SYNTAX 1.3.6.1.4.1.1466.115.121.1.8 )" );
        ModifyResponse response = connection.modify( modRequest );
        assertEquals( ResultCodeEnum.SUCCESS, response.getLdapResult().getResultCode() );
    }


    /**
     * Make sure the global subschemaSubentry is where it is expected to be.
     *
     * @throws NamingException on error
     */
    @Test
    public void testRootDseSubschemaSubentry() throws Exception
    {
        assertEquals( GLOBAL_SUBSCHEMA_DN, subschemaSubentryDn );
        assertNotNull( subschemaSubentry );
    }


    /**
     * Tests the rejection of a delete operation on the SubschemaSubentry (SSSE).
     *
     * @throws NamingException on error
     */
<<<<<<< HEAD
    @Test( expected = LdapException.class )
=======
    @Test(expected = LdapException.class)
>>>>>>> 6559ce59
    public void testSSSEDeleteRejection() throws Exception
    {
        connection.delete( subschemaSubentryDn );
        fail( "You are not allowed to delete the global schema subentry" );
    }


    /**
     * Tests the rejection of an add operation for the SubschemaSubentry (SSSE).
     *
     * @throws NamingException on error
     */
<<<<<<< HEAD
    @Test( expected = LdapException.class )
=======
    @Test(expected = LdapException.class)
>>>>>>> 6559ce59
    public void testSSSEAddRejection() throws Exception
    {
        connection.add( subschemaSubentry );
        fail( "You are not allowed to add the global schema subentry which exists by default" );
    }


    /**
     * Tests the rejection of rename (modifyDn) operation for the SubschemaSubentry (SSSE).
     *
     * @throws NamingException on error
     */
<<<<<<< HEAD
    @Test( expected = LdapException.class )
=======
    @Test(expected = LdapException.class)
>>>>>>> 6559ce59
    public void testSSSERenameRejection() throws Exception
    {
        connection.rename( subschemaSubentryDn, "cn=schema,ou=system" );
        fail( "You are not allowed to rename the global schema subentry which is fixed" );
    }


    /**
     * Tests the rejection of move operation for the SubschemaSubentry (SSSE).
     *
     * @throws NamingException on error
     */
    @Test
    public void testSSSEMoveRejection() throws Exception
    {
        try
        {
            connection.rename( subschemaSubentryDn, "cn=blah,ou=schema" );
            fail( "You are not allowed to move the global schema subentry which is fixed" );
        }
        catch ( LdapException e )
        {
        }

        try
        {
            connection.rename( subschemaSubentryDn, "cn=schema,ou=schema" );
            fail( "You are not allowed to move the global schema subentry which is fixed" );
        }
        catch ( LdapException e )
        {
        }
    }


    // -----------------------------------------------------------------------
    // SyntaxChecker Tests
    // -----------------------------------------------------------------------

    private void checkSyntaxCheckerPresent( SchemaManager schemaManager, String oid, String schemaName,
        boolean isPresent ) throws Exception
    {
        // -------------------------------------------------------------------
        // check first to see if it is present in the subschemaSubentry
        // -------------------------------------------------------------------
        // get the subschemaSubentry again
        updateSSSE();

        Attribute attrTypes = subschemaSubentry.get( "syntaxCheckers" );
        SyntaxCheckerDescription syntaxCheckerDescription = null;

        for ( Value<?> value : attrTypes )
        {
            String desc = value.getString();

            if ( desc.indexOf( oid ) != -1 )
            {
                syntaxCheckerDescription = SYNTAX_CHECKER_DESCRIPTION_SCHEMA_PARSER
                    .parseSyntaxCheckerDescription( desc );
                break;
            }
        }

        if ( isPresent )
        {
            assertNotNull( syntaxCheckerDescription );
            assertEquals( oid, syntaxCheckerDescription.getOid() );
        }
        else
        {
            assertNull( syntaxCheckerDescription );
        }

        // -------------------------------------------------------------------
        // check next to see if it is present in the schema partition
        // -------------------------------------------------------------------
        if ( isPresent )
        {
            Entry entry = connection.lookup( "m-oid=" + oid + ",ou=syntaxCheckers,cn=" + schemaName + ",ou=schema" );
            assertNotNull( entry );
            SchemaEntityFactory factory = new SchemaEntityFactory();

            SyntaxChecker syntaxChecker = factory.getSyntaxChecker( schemaManager, entry, getService()
                .getSchemaManager().getRegistries(), schemaName );
            assertEquals( oid, syntaxChecker.getOid() );
        }
        else
        {
            Entry entry = connection.lookup( "m-oid=" + oid + ",ou=syntaxCheckers,cn=" + schemaName + ",ou=schema" );

            assertNull( entry );
        }

        // -------------------------------------------------------------------
        // check to see if it is present in the syntaxCheckerRegistry
        // -------------------------------------------------------------------

        if ( isPresent )
        {
            assertTrue( getService().getSchemaManager().getSyntaxCheckerRegistry().contains( oid ) );
        }
        else
        {
            assertFalse( getService().getSchemaManager().getSyntaxCheckerRegistry().contains( oid ) );
        }
    }


    /**
     * Tests a number of modify add, remove and replace operation combinations for
     * a syntaxChecker on the schema subentry.
     *
     * @throws Exception on error
     */
    @Test
    public void testAddRemoveReplaceSyntaxCheckers() throws Exception
    {
        // 1st change
        enableSchema( "nis" );
        List<String> descriptions = new ArrayList<String>();

        // ( 1.3.6.1.4.1.18060.0.4.0.2.10000 DESC 'bogus desc' FQCN org.foo.Bar BYTECODE 14561234 )
        descriptions.add( "( 1.3.6.1.4.1.18060.0.4.1.0.10000 DESC 'bogus desc' FQCN "
            + OctetStringSyntaxChecker.class.getName() + " X-SCHEMA 'nis' )" );
        descriptions.add( "( 1.3.6.1.4.1.18060.0.4.1.0.10001 DESC 'bogus desc' FQCN "
            + OctetStringSyntaxChecker.class.getName() + " X-SCHEMA 'nis' )" );

        // -------------------------------------------------------------------
        // add and check
        // -------------------------------------------------------------------
        // 2nd change
        modify( ModificationOperation.ADD_ATTRIBUTE, descriptions, "syntaxCheckers" );
        checkSyntaxCheckerPresent( getService().getSchemaManager(), "1.3.6.1.4.1.18060.0.4.1.0.10000", "nis", true );
        checkSyntaxCheckerPresent( getService().getSchemaManager(), "1.3.6.1.4.1.18060.0.4.1.0.10001", "nis", true );

        // -------------------------------------------------------------------
        // remove and check
        // -------------------------------------------------------------------

        // 3rd change
        modify( ModificationOperation.REMOVE_ATTRIBUTE, descriptions, "syntaxCheckers" );
        checkSyntaxCheckerPresent( getService().getSchemaManager(), "1.3.6.1.4.1.18060.0.4.1.0.10000", "nis", false );
        checkSyntaxCheckerPresent( getService().getSchemaManager(), "1.3.6.1.4.1.18060.0.4.1.0.10001", "nis", false );

        // -------------------------------------------------------------------
        // test failure to replace
        // -------------------------------------------------------------------

        try
        {
            modify( ModificationOperation.REPLACE_ATTRIBUTE, descriptions, "syntaxCheckers" );
            fail( "modify REPLACE operations should not be allowed" );
        }
        catch ( LdapException e )
        {
        }

        // -------------------------------------------------------------------
        // check add with valid bytecode
        // -------------------------------------------------------------------

        descriptions.clear();
        descriptions
            .add( "( 1.3.6.1.4.1.18060.0.4.1.0.10002 DESC 'bogus desc' FQCN org.apache.directory.shared.ldap.model.schema.syntaxCheckers.DummySyntaxChecker BYTECODE "
                + getByteCode( "DummySyntaxChecker.bytecode" ) + " X-SCHEMA 'nis' )" );

        // 4th change
        modify( ModificationOperation.ADD_ATTRIBUTE, descriptions, "syntaxCheckers" );
        checkSyntaxCheckerPresent( getService().getSchemaManager(), "1.3.6.1.4.1.18060.0.4.1.0.10002", "nis", true );

        // -------------------------------------------------------------------
        // check remove
        // -------------------------------------------------------------------

        // 5th change
        modify( ModificationOperation.REMOVE_ATTRIBUTE, descriptions, "syntaxCheckers" );
        checkSyntaxCheckerPresent( getService().getSchemaManager(), "1.3.6.1.4.1.18060.0.4.1.0.10002", "nis", false );

        // -------------------------------------------------------------------
        // check add no schema info
        // -------------------------------------------------------------------
        descriptions.clear();
        descriptions
            .add( "( 1.3.6.1.4.1.18060.0.4.1.0.10002 DESC 'bogus desc' FQCN org.apache.directory.shared.ldap.model.schema.syntaxCheckers.DummySyntaxChecker BYTECODE "
                + getByteCode( "DummySyntaxChecker.bytecode" ) + " )" );

        // 6th change
        modify( ModificationOperation.ADD_ATTRIBUTE, descriptions, "syntaxCheckers" );
        checkSyntaxCheckerPresent( getService().getSchemaManager(), "1.3.6.1.4.1.18060.0.4.1.0.10002", "other", true );

        // after a total of 6 changes
        if ( getService().getChangeLog().getLatest() != null )
        {
            assertEquals( getService().getChangeLog().getLatest().getRevision() + 6, getService().getChangeLog()
                .getCurrentRevision() );
        }
    }


    // -----------------------------------------------------------------------
    // Comparator Tests
    // -----------------------------------------------------------------------

    private void checkComparatorPresent( String oid, String schemaName, boolean isPresent ) throws Exception
    {
        // -------------------------------------------------------------------
        // check first to see if it is present in the subschemaSubentry
        // -------------------------------------------------------------------
        // get the subschemaSubentry again
        updateSSSE();

        Attribute attrTypes = subschemaSubentry.get( "comparators" );
        LdapComparatorDescription comparatorDescription = null;

        for ( Value<?> value : attrTypes )
        {
            String desc = value.getString();

            if ( desc.indexOf( oid ) != -1 )
            {
                comparatorDescription = comparatorDescriptionSchemaParser.parseComparatorDescription( desc );
                break;
            }
        }

        if ( isPresent )
        {
            assertNotNull( comparatorDescription );
            assertEquals( oid, comparatorDescription.getOid() );
        }
        else
        {
            assertNull( comparatorDescription );
        }

        // -------------------------------------------------------------------
        // check next to see if it is present in the schema partition
        // -------------------------------------------------------------------
        Entry entry = null;

        if ( isPresent )
        {
            entry = connection.lookup( "m-oid=" + oid + ",ou=comparators,cn=" + schemaName + ",ou=schema" );
            assertNotNull( entry );
        }
        else
        {
            entry = connection.lookup( "m-oid=" + oid + ",ou=comparators,cn=" + schemaName + ",ou=schema" );

            assertNull( entry );
        }

        // -------------------------------------------------------------------
        // check to see if it is present in the comparatorRegistry
        // -------------------------------------------------------------------
        if ( isPresent )
        {
            assertTrue( getService().getSchemaManager().getComparatorRegistry().contains( oid ) );
        }
        else
        {
            assertFalse( getService().getSchemaManager().getComparatorRegistry().contains( oid ) );
        }
    }


    /**
     * Tests a number of modify add, remove and replace operation combinations for
     * comparators on the schema subentry.
     *
     * @throws Exception on error
     */
    @Test
    public void testAddRemoveReplaceComparators() throws Exception
    {
        enableSchema( "nis" );
        List<String> descriptions = new ArrayList<String>();

        descriptions.add( "( 1.3.6.1.4.1.18060.0.4.1.0.10002 DESC 'bogus desc' FQCN "
            + BooleanComparator.class.getName() + " X-SCHEMA 'nis' )" );
        descriptions.add( "( 1.3.6.1.4.1.18060.0.4.1.0.10001 DESC 'bogus desc' FQCN "
            + BooleanComparator.class.getName() + " X-SCHEMA 'nis' )" );

        // -------------------------------------------------------------------
        // add and check
        // -------------------------------------------------------------------

        modify( ModificationOperation.ADD_ATTRIBUTE, descriptions, "comparators" );
        checkComparatorPresent( "1.3.6.1.4.1.18060.0.4.1.0.10002", "nis", true );
        checkComparatorPresent( "1.3.6.1.4.1.18060.0.4.1.0.10001", "nis", true );

        // -------------------------------------------------------------------
        // remove and check
        // -------------------------------------------------------------------

        modify( ModificationOperation.REMOVE_ATTRIBUTE, descriptions, "comparators" );
        checkComparatorPresent( "1.3.6.1.4.1.18060.0.4.1.0.10002", "nis", false );
        checkComparatorPresent( "1.3.6.1.4.1.18060.0.4.1.0.10001", "nis", false );

        // -------------------------------------------------------------------
        // test failure to replace
        // -------------------------------------------------------------------

        try
        {
            modify( ModificationOperation.REPLACE_ATTRIBUTE, descriptions, "comparators" );
            fail( "modify REPLACE operations should not be allowed" );
        }
        catch ( LdapException e )
        {
        }

        // -------------------------------------------------------------------
        // check add with valid bytecode
        // -------------------------------------------------------------------

        descriptions.clear();
        descriptions
            .add( "( 1.3.6.1.4.1.18060.0.4.0.1.100000 DESC 'bogus desc' FQCN org.apache.directory.shared.ldap.model.schema.comparators.DummyComparator BYTECODE "
                + getByteCode( "DummyComparator.bytecode" ) + " X-SCHEMA 'nis' )" );

        modify( ModificationOperation.ADD_ATTRIBUTE, descriptions, "comparators" );
        checkComparatorPresent( "1.3.6.1.4.1.18060.0.4.0.1.100000", "nis", true );

        // -------------------------------------------------------------------
        // check remove with valid bytecode
        // -------------------------------------------------------------------

        modify( ModificationOperation.REMOVE_ATTRIBUTE, descriptions, "comparators" );
        checkComparatorPresent( "1.3.6.1.4.1.18060.0.4.0.1.100000", "nis", false );

        // -------------------------------------------------------------------
        // check add no schema info
        // -------------------------------------------------------------------

        descriptions.clear();
        descriptions
            .add( "( 1.3.6.1.4.1.18060.0.4.0.1.100000 DESC 'bogus desc' FQCN org.apache.directory.shared.ldap.model.schema.comparators.DummyComparator BYTECODE "
                + getByteCode( "DummyComparator.bytecode" ) + " )" );

        modify( ModificationOperation.ADD_ATTRIBUTE, descriptions, "comparators" );
        checkComparatorPresent( "1.3.6.1.4.1.18060.0.4.0.1.100000", "other", true );
    }


    // -----------------------------------------------------------------------
    // Normalizer Tests
    // -----------------------------------------------------------------------

    private void checkNormalizerPresent( String oid, String schemaName, boolean isPresent ) throws Exception
    {
        // -------------------------------------------------------------------
        // check first to see if it is present in the subschemaSubentry
        // -------------------------------------------------------------------
        // get the subschemaSubentry again
        updateSSSE();

        Attribute attrTypes = subschemaSubentry.get( "normalizers" );
        NormalizerDescription normalizerDescription = null;

        for ( Value<?> value : attrTypes )
        {
            String desc = value.getString();

            if ( desc.indexOf( oid ) != -1 )
            {
                normalizerDescription = normalizerDescriptionSchemaParser.parseNormalizerDescription( desc );
                break;
            }
        }

        if ( isPresent )
        {
            assertNotNull( normalizerDescription );
            assertEquals( oid, normalizerDescription.getOid() );
        }
        else
        {
            assertNull( normalizerDescription );
        }

        // -------------------------------------------------------------------
        // check next to see if it is present in the schema partition
        // -------------------------------------------------------------------

        Entry entry = null;

        if ( isPresent )
        {
            entry = connection.lookup( "m-oid=" + oid + ",ou=normalizers,cn=" + schemaName + ",ou=schema" );
            assertNotNull( entry );
        }
        else
        {
            entry = connection.lookup( "m-oid=" + oid + ",ou=normalizers,cn=" + schemaName + ",ou=schema" );
<<<<<<< HEAD
            
=======

>>>>>>> 6559ce59
            assertNull( entry );
        }

        // -------------------------------------------------------------------
        // check to see if it is present in the normalizerRegistry
        // -------------------------------------------------------------------

        if ( isPresent )
        {
            assertTrue( getService().getSchemaManager().getNormalizerRegistry().contains( oid ) );
        }
        else
        {
            assertFalse( getService().getSchemaManager().getNormalizerRegistry().contains( oid ) );
        }
    }


    /**
     * Tests a number of modify add, remove and replace operation combinations for
     * normalizers on the schema subentry.
     *
     * @throws Exception on error
     */
    @Test
    public void testAddRemoveReplaceNormalizers() throws Exception
    {
        enableSchema( "nis" );
        List<String> descriptions = new ArrayList<String>();

        descriptions.add( "( 1.3.6.1.4.1.18060.0.4.1.0.10002 DESC 'bogus desc' FQCN "
            + DeepTrimNormalizer.class.getName() + " X-SCHEMA 'nis' )" );
        descriptions.add( "( 1.3.6.1.4.1.18060.0.4.1.0.10001 DESC 'bogus desc' FQCN "
            + DeepTrimNormalizer.class.getName() + " X-SCHEMA 'nis' )" );

        // -------------------------------------------------------------------
        // add and check
        // -------------------------------------------------------------------

        modify( ModificationOperation.ADD_ATTRIBUTE, descriptions, "normalizers" );
        checkNormalizerPresent( "1.3.6.1.4.1.18060.0.4.1.0.10002", "nis", true );
        checkNormalizerPresent( "1.3.6.1.4.1.18060.0.4.1.0.10001", "nis", true );

        // -------------------------------------------------------------------
        // remove and check
        // -------------------------------------------------------------------

        modify( ModificationOperation.REMOVE_ATTRIBUTE, descriptions, "normalizers" );
        checkNormalizerPresent( "1.3.6.1.4.1.18060.0.4.1.0.10002", "nis", false );
        checkNormalizerPresent( "1.3.6.1.4.1.18060.0.4.1.0.10001", "nis", false );

        // -------------------------------------------------------------------
        // test failure to replace
        // -------------------------------------------------------------------

        try
        {
            modify( ModificationOperation.REPLACE_ATTRIBUTE, descriptions, "normalizers" );
            fail( "modify REPLACE operations should not be allowed" );
        }
        catch ( LdapException e )
        {
        }

        // -------------------------------------------------------------------
        // check add with valid bytecode
        // -------------------------------------------------------------------

        descriptions.clear();
        descriptions
            .add( "( 1.3.6.1.4.1.18060.0.4.0.1.100000 DESC 'bogus desc' FQCN org.apache.directory.shared.ldap.model.schema.normalizers.DummyNormalizer BYTECODE "
                + getByteCode( "DummyNormalizer.bytecode" ) + " X-SCHEMA 'nis' )" );

        modify( ModificationOperation.ADD_ATTRIBUTE, descriptions, "normalizers" );
        checkNormalizerPresent( "1.3.6.1.4.1.18060.0.4.0.1.100000", "nis", true );

        // -------------------------------------------------------------------
        // check remove with valid bytecode
        // -------------------------------------------------------------------

        modify( ModificationOperation.REMOVE_ATTRIBUTE, descriptions, "normalizers" );
        checkNormalizerPresent( "1.3.6.1.4.1.18060.0.4.0.1.100000", "nis", false );

        // -------------------------------------------------------------------
        // check add no schema info
        // -------------------------------------------------------------------

        descriptions.clear();
        descriptions
            .add( "( 1.3.6.1.4.1.18060.0.4.0.1.100000 DESC 'bogus desc' FQCN org.apache.directory.shared.ldap.model.schema.normalizers.DummyNormalizer BYTECODE "
                + getByteCode( "DummyNormalizer.bytecode" ) + " )" );

        modify( ModificationOperation.ADD_ATTRIBUTE, descriptions, "normalizers" );
        checkNormalizerPresent( "1.3.6.1.4.1.18060.0.4.0.1.100000", "other", true );
    }


    // -----------------------------------------------------------------------
    // Syntax Tests
    // -----------------------------------------------------------------------

    private void checkSyntaxPresent( String oid, String schemaName, boolean isPresent ) throws Exception
    {
        // -------------------------------------------------------------------
        // check first to see if it is present in the subschemaSubentry
        // -------------------------------------------------------------------
        // get the subschemaSubentry again
        updateSSSE();
<<<<<<< HEAD
        
=======

>>>>>>> 6559ce59
        Attribute attrTypes = subschemaSubentry.get( "ldapSyntaxes" );
        LdapSyntax ldapSyntax = null;

        for ( Value<?> value : attrTypes )
        {
            String desc = value.getString();

            if ( desc.indexOf( oid ) != -1 )
            {
                ldapSyntax = ldapSyntaxDescriptionSchemaParser.parseLdapSyntaxDescription( desc );
                break;
            }
        }

        if ( isPresent )
        {
            assertNotNull( ldapSyntax );
            assertEquals( oid, ldapSyntax.getOid() );
        }
        else
        {
            assertNull( ldapSyntax );
        }

        // -------------------------------------------------------------------
        // check next to see if it is present in the schema partition
        // -------------------------------------------------------------------

        Entry entry = null;

        if ( isPresent )
        {
            entry = connection.lookup( "m-oid=" + oid + ",ou=syntaxes,cn=" + schemaName + ",ou=schema" );
            assertNotNull( entry );
        }
        else
        {
            entry = connection.lookup( "m-oid=" + oid + ",ou=syntaxes,cn=" + schemaName + ",ou=schema" );
<<<<<<< HEAD
            
=======

>>>>>>> 6559ce59
            assertNull( entry );
        }

        // -------------------------------------------------------------------
        // check to see if it is present in the syntaxRegistry
        // -------------------------------------------------------------------

        if ( isPresent )
        {
            assertTrue( getService().getSchemaManager().getLdapSyntaxRegistry().contains( oid ) );
        }
        else
        {
            assertFalse( getService().getSchemaManager().getLdapSyntaxRegistry().contains( oid ) );
        }
    }


    /**
     * Tests a number of modify add, remove and replace operation combinations for
     * syntaxes on the schema subentry.
     *
     * @throws Exception on error
     */
    @Test
    public void testAddRemoveReplaceSyntaxes() throws Exception
    {
        enableSchema( "nis" );
        List<String> descriptions = new ArrayList<String>();

        // -------------------------------------------------------------------
        // add of syntaxes without their syntax checkers should fail
        // -------------------------------------------------------------------

        descriptions.add( "( 1.3.6.1.4.1.18060.0.4.1.0.10000 DESC 'bogus desc' X-SCHEMA 'nis' )" );
        descriptions.add( "( 1.3.6.1.4.1.18060.0.4.1.0.10001 DESC 'bogus desc' X-SCHEMA 'nis' )" );

        try
        {
            modify( ModificationOperation.ADD_ATTRIBUTE, descriptions, "ldapSyntaxes" );
            fail( "should not be able to add syntaxes without their syntaxCheckers" );
        }
        catch ( LdapException e )
        {
        }

        // none of the syntaxes should be present
        checkSyntaxPresent( "1.3.6.1.4.1.18060.0.4.1.0.10000", "nis", false );
        checkSyntaxPresent( "1.3.6.1.4.1.18060.0.4.1.0.10001", "nis", false );

        // -------------------------------------------------------------------
        // first in order to add syntaxes we need their syntax checkers
        // -------------------------------------------------------------------

        descriptions.clear();
        descriptions.add( "( 1.3.6.1.4.1.18060.0.4.1.0.10000 DESC 'bogus desc' FQCN "
            + OctetStringSyntaxChecker.class.getName() + " X-SCHEMA 'nis' )" );
        descriptions.add( "( 1.3.6.1.4.1.18060.0.4.1.0.10001 DESC 'bogus desc' FQCN "
            + OctetStringSyntaxChecker.class.getName() + " X-SCHEMA 'nis' )" );
        descriptions.add( "( 1.3.6.1.4.1.18060.0.4.1.0.10002 DESC 'bogus desc' FQCN "
            + OctetStringSyntaxChecker.class.getName() + " X-SCHEMA 'nis' )" );

        modify( ModificationOperation.ADD_ATTRIBUTE, descriptions, "syntaxCheckers" );
        checkSyntaxCheckerPresent( getService().getSchemaManager(), "1.3.6.1.4.1.18060.0.4.1.0.10000", "nis", true );
        checkSyntaxCheckerPresent( getService().getSchemaManager(), "1.3.6.1.4.1.18060.0.4.1.0.10001", "nis", true );
        checkSyntaxCheckerPresent( getService().getSchemaManager(), "1.3.6.1.4.1.18060.0.4.1.0.10002", "nis", true );

        // -------------------------------------------------------------------
        // add and check
        // -------------------------------------------------------------------

        descriptions.clear();
        descriptions.add( "( 1.3.6.1.4.1.18060.0.4.1.0.10000 DESC 'bogus desc' X-SCHEMA 'nis' )" );
        descriptions.add( "( 1.3.6.1.4.1.18060.0.4.1.0.10001 DESC 'bogus desc' X-SCHEMA 'nis' )" );

        modify( ModificationOperation.ADD_ATTRIBUTE, descriptions, "ldapSyntaxes" );
        checkSyntaxPresent( "1.3.6.1.4.1.18060.0.4.1.0.10000", "nis", true );
        checkSyntaxPresent( "1.3.6.1.4.1.18060.0.4.1.0.10001", "nis", true );

        // -------------------------------------------------------------------
        // remove and check
        // -------------------------------------------------------------------

        modify( ModificationOperation.REMOVE_ATTRIBUTE, descriptions, "ldapSyntaxes" );
        checkSyntaxPresent( "1.3.6.1.4.1.18060.0.4.1.0.10000", "nis", false );
        checkSyntaxPresent( "1.3.6.1.4.1.18060.0.4.1.0.10001", "nis", false );

        // -------------------------------------------------------------------
        // test failure to replace
        // -------------------------------------------------------------------

        try
        {
            modify( ModificationOperation.REPLACE_ATTRIBUTE, descriptions, "ldapSyntaxes" );
            fail( "modify REPLACE operations should not be allowed" );
        }
        catch ( LdapException e )
        {
        }

        // -------------------------------------------------------------------
        // check add no schema info
        // -------------------------------------------------------------------

        descriptions.clear();
        descriptions.add( "( 1.3.6.1.4.1.18060.0.4.1.0.10002 DESC 'bogus desc' )" );
        modify( ModificationOperation.ADD_ATTRIBUTE, descriptions, "ldapSyntaxes" );
        checkSyntaxPresent( "1.3.6.1.4.1.18060.0.4.1.0.10002", "other", true );
    }


    // -----------------------------------------------------------------------
    // MatchingRule Tests
    // -----------------------------------------------------------------------

    private void checkMatchingRulePresent( String oid, String schemaName, boolean isPresent ) throws Exception
    {
        // -------------------------------------------------------------------
        // check first to see if it is present in the subschemaSubentry
        // -------------------------------------------------------------------
        // get the subschemaSubentry again
        updateSSSE();

        Attribute attrTypes = subschemaSubentry.get( "matchingRules" );
        MatchingRule matchingRule = null;

        for ( Value<?> value : attrTypes )
        {
            String desc = value.getString();

            if ( desc.indexOf( oid ) != -1 )
            {
                matchingRule = matchingRuleDescriptionSchemaParser.parseMatchingRuleDescription( desc );
                break;
            }
        }

        if ( isPresent )
        {
            assertNotNull( matchingRule );
            assertEquals( oid, matchingRule.getOid() );
        }
        else
        {
            assertNull( matchingRule );
        }

        // -------------------------------------------------------------------
        // check next to see if it is present in the schema partition
        // -------------------------------------------------------------------

        Entry entry = null;

        if ( isPresent )
        {
            entry = connection.lookup( "m-oid=" + oid + ",ou=matchingRules,cn=" + schemaName + ",ou=schema" );
            assertNotNull( entry );
        }
        else
        {
            entry = connection.lookup( "m-oid=" + oid + ",ou=matchingRules,cn=" + schemaName + ",ou=schema" );
<<<<<<< HEAD
            
=======

>>>>>>> 6559ce59
            assertNull( entry );
        }

        // -------------------------------------------------------------------
        // check to see if it is present in the matchingRuleRegistry
        // -------------------------------------------------------------------

        if ( isPresent )
        {
            assertTrue( getService().getSchemaManager().getMatchingRuleRegistry().contains( oid ) );
        }
        else
        {
            assertFalse( getService().getSchemaManager().getMatchingRuleRegistry().contains( oid ) );
        }
    }


    /**
     * Tests a number of modify add, remove and replace operation combinations for
     * matchingRules on the schema subentry.
     *
     * @throws Exception on error
     */
    @Test
    public void testAddRemoveReplaceMatchingRules() throws Exception
    {
        enableSchema( "nis" );
        List<String> descriptions = new ArrayList<String>();

        // -------------------------------------------------------------------
        // test rejection with non-existant syntax
        // -------------------------------------------------------------------

        descriptions.add( "( 1.3.6.1.4.1.18060.0.4.1.1.10000 DESC 'bogus desc' SYNTAX 1.2.3.4 X-SCHEMA 'nis' )" );
        descriptions.add( "( 1.3.6.1.4.1.18060.0.4.1.1.10001 DESC 'bogus desc' SYNTAX 1.2.3.4 X-SCHEMA 'nis' )" );

        try
        {
            modify( ModificationOperation.ADD_ATTRIBUTE, descriptions, "matchingRules" );
            fail( "Cannot add matchingRule with bogus non-existant syntax" );
        }
        catch ( LdapException e )
        {
        }

        checkMatchingRulePresent( "1.3.6.1.4.1.18060.0.4.1.1.10000", "nis", false );
        checkMatchingRulePresent( "1.3.6.1.4.1.18060.0.4.1.1.10001", "nis", false );

        // -------------------------------------------------------------------
        // test add with existant syntax but no name and no desc
        // -------------------------------------------------------------------

        descriptions.clear();
        descriptions.add( "( 1.3.6.1.4.1.18060.0.4.1.1.10000 "
            + "SYNTAX 1.3.6.1.4.1.1466.115.121.1.15 X-SCHEMA 'nis' )" );
        descriptions.add( "( 1.3.6.1.4.1.18060.0.4.1.1.10001 "
            + "SYNTAX 1.3.6.1.4.1.1466.115.121.1.15 X-SCHEMA 'nis' )" );

        modify( ModificationOperation.ADD_ATTRIBUTE, descriptions, "matchingRules" );

        checkMatchingRulePresent( "1.3.6.1.4.1.18060.0.4.1.1.10000", "nis", true );
        checkMatchingRulePresent( "1.3.6.1.4.1.18060.0.4.1.1.10001", "nis", true );

        // -------------------------------------------------------------------
        // test add with existant syntax but no name
        // -------------------------------------------------------------------

        // clear the matchingRules out now
        modify( ModificationOperation.REMOVE_ATTRIBUTE, descriptions, "matchingRules" );
        checkMatchingRulePresent( "1.3.6.1.4.1.18060.0.4.1.1.10000", "nis", false );
        checkMatchingRulePresent( "1.3.6.1.4.1.18060.0.4.1.1.10001", "nis", false );

        descriptions.clear();
        descriptions.add( "( 1.3.6.1.4.1.18060.0.4.1.1.10000 DESC 'bogus desc' "
            + "SYNTAX 1.3.6.1.4.1.1466.115.121.1.15 X-SCHEMA 'nis' )" );
        descriptions.add( "( 1.3.6.1.4.1.18060.0.4.1.1.10001 DESC 'bogus desc' "
            + "SYNTAX 1.3.6.1.4.1.1466.115.121.1.15 X-SCHEMA 'nis' )" );

        modify( ModificationOperation.ADD_ATTRIBUTE, descriptions, "matchingRules" );

        checkMatchingRulePresent( "1.3.6.1.4.1.18060.0.4.1.1.10000", "nis", true );
        checkMatchingRulePresent( "1.3.6.1.4.1.18060.0.4.1.1.10001", "nis", true );

        // -------------------------------------------------------------------
        // test add success with name
        // -------------------------------------------------------------------

        modify( ModificationOperation.REMOVE_ATTRIBUTE, descriptions, "matchingRules" );
        checkMatchingRulePresent( "1.3.6.1.4.1.18060.0.4.1.1.10000", "nis", false );
        checkMatchingRulePresent( "1.3.6.1.4.1.18060.0.4.1.1.10001", "nis", false );

        descriptions.clear();
        descriptions.add( "( 1.3.6.1.4.1.18060.0.4.1.1.10000 NAME 'blah0' DESC 'bogus desc' "
            + "SYNTAX 1.3.6.1.4.1.1466.115.121.1.15 X-SCHEMA 'nis' )" );
        descriptions.add( "( 1.3.6.1.4.1.18060.0.4.1.1.10001 NAME ( 'blah1' 'othername1' ) DESC 'bogus desc' "
            + "SYNTAX 1.3.6.1.4.1.1466.115.121.1.15 X-SCHEMA 'nis' )" );

        modify( ModificationOperation.ADD_ATTRIBUTE, descriptions, "matchingRules" );

        checkMatchingRulePresent( "1.3.6.1.4.1.18060.0.4.1.1.10000", "nis", true );
        checkMatchingRulePresent( "1.3.6.1.4.1.18060.0.4.1.1.10001", "nis", true );

        // -------------------------------------------------------------------
        // test add success full (with obsolete)
        // -------------------------------------------------------------------

        modify( ModificationOperation.REMOVE_ATTRIBUTE, descriptions, "matchingRules" );
        checkMatchingRulePresent( "1.3.6.1.4.1.18060.0.4.1.1.10000", "nis", false );
        checkMatchingRulePresent( "1.3.6.1.4.1.18060.0.4.1.1.10001", "nis", false );

        descriptions.clear();
        descriptions.add( "( 1.3.6.1.4.1.18060.0.4.1.1.10000 NAME 'blah0' DESC 'bogus desc' "
            + "OBSOLETE SYNTAX 1.3.6.1.4.1.1466.115.121.1.15 X-SCHEMA 'nis' )" );
        descriptions.add( "( 1.3.6.1.4.1.18060.0.4.1.1.10001 NAME ( 'blah1' 'othername1' ) DESC 'bogus desc' "
            + "OBSOLETE SYNTAX 1.3.6.1.4.1.1466.115.121.1.15 X-SCHEMA 'nis' )" );

        modify( ModificationOperation.ADD_ATTRIBUTE, descriptions, "matchingRules" );

        checkMatchingRulePresent( "1.3.6.1.4.1.18060.0.4.1.1.10000", "nis", true );
        checkMatchingRulePresent( "1.3.6.1.4.1.18060.0.4.1.1.10001", "nis", true );

        // -------------------------------------------------------------------
        // test failure to replace
        // -------------------------------------------------------------------

        modify( ModificationOperation.REMOVE_ATTRIBUTE, descriptions, "matchingRules" );
        checkMatchingRulePresent( "1.3.6.1.4.1.18060.0.4.1.1.10000", "nis", false );
        checkMatchingRulePresent( "1.3.6.1.4.1.18060.0.4.1.1.10001", "nis", false );

        try
        {
            modify( ModificationOperation.REPLACE_ATTRIBUTE, descriptions, "matchingRules" );
            fail( "modify REPLACE operations should not be allowed" );
        }
        catch ( LdapException e )
        {
        }

        // -------------------------------------------------------------------
        // check add no schema info
        // -------------------------------------------------------------------

        descriptions.clear();
        descriptions.add( "( 1.3.6.1.4.1.18060.0.4.1.1.10002 DESC 'bogus desc' "
            + "SYNTAX 1.3.6.1.4.1.1466.115.121.1.15 )" );
        modify( ModificationOperation.ADD_ATTRIBUTE, descriptions, "matchingRules" );
        checkMatchingRulePresent( "1.3.6.1.4.1.18060.0.4.1.1.10002", "other", true );
    }


    // -----------------------------------------------------------------------
    // AttributeType Tests
    // -----------------------------------------------------------------------

    private void checkAttributeTypePresent( String oid, String schemaName, boolean isPresent ) throws Exception
    {
        // -------------------------------------------------------------------
        // check first to see if it is present in the subschemaSubentry
        // -------------------------------------------------------------------
        // get the subschemaSubentry again
        updateSSSE();
<<<<<<< HEAD
        
=======

>>>>>>> 6559ce59
        Attribute attrTypes = subschemaSubentry.get( "attributeTypes" );
        AttributeType attributeType = null;

        for ( Value<?> value : attrTypes )
        {
            String desc = value.getString();

            if ( desc.indexOf( oid ) != -1 )
            {
                attributeType = ATTRIBUTE_TYPE_DESCRIPTION_SCHEMA_PARSER.parseAttributeTypeDescription( desc );
                break;
            }
        }

        if ( isPresent )
        {
            assertNotNull( attributeType );
            assertEquals( oid, attributeType.getOid() );
        }
        else
        {
            assertNull( attributeType );
        }

        // -------------------------------------------------------------------
        // check next to see if it is present in the schema partition
        // -------------------------------------------------------------------
        Entry entry = null;

        if ( isPresent )
        {
            entry = connection.lookup( "m-oid=" + oid + ",ou=attributeTypes,cn=" + schemaName + ",ou=schema" );
            assertNotNull( entry );
        }
        else
        {
            entry = connection.lookup( "m-oid=" + oid + ",ou=attributeTypes,cn=" + schemaName + ",ou=schema" );

            assertNull( entry );
        }

        // -------------------------------------------------------------------
        // check to see if it is present in the attributeTypeRegistry
        // -------------------------------------------------------------------

        if ( isPresent )
        {
            assertTrue( getService().getSchemaManager().getAttributeTypeRegistry().contains( oid ) );
        }
        else
        {
            assertFalse( getService().getSchemaManager().getAttributeTypeRegistry().contains( oid ) );
        }
    }


    /**
     * Tests a number of modify add, remove and replace operation combinations for
     * attributeTypes on the schema subentry.
     *
     * @throws Exception on error
     */
    @Test
    public void testAddRemoveReplaceAttributeTypes() throws Exception
    {
        enableSchema( "nis" );
        List<String> descriptions = new ArrayList<String>();

        // -------------------------------------------------------------------
        // test rejection with non-existant syntax
        // -------------------------------------------------------------------

        descriptions.add( "( 1.3.6.1.4.1.18060.0.4.1.2.10000 DESC 'bogus desc' " + "SYNTAX 1.2.3.4 X-SCHEMA 'nis' )" );
        descriptions.add( "( 1.3.6.1.4.1.18060.0.4.1.2.10001 DESC 'bogus desc' " + "SYNTAX 1.2.3.4 X-SCHEMA 'nis' )" );

        try
        {
            modify( ModificationOperation.ADD_ATTRIBUTE, descriptions, "attributeTypes" );
            fail( "Cannot add attributeType with bogus non-existant syntax" );
        }
        catch ( LdapException e )
        {
        }

        checkAttributeTypePresent( "1.3.6.1.4.1.18060.0.4.1.2.10000", "nis", false );
        checkAttributeTypePresent( "1.3.6.1.4.1.18060.0.4.1.2.10001", "nis", false );

        // -------------------------------------------------------------------
        // test reject with non-existant super type
        // -------------------------------------------------------------------

        descriptions.clear();
        descriptions.add( "( 1.3.6.1.4.1.18060.0.4.1.2.10000 "
            + "SYNTAX 1.3.6.1.4.1.1466.115.121.1.15 SUP 1.2.3.4 X-SCHEMA 'nis' )" );
        descriptions.add( "( 1.3.6.1.4.1.18060.0.4.1.2.10001 "
            + "SYNTAX 1.3.6.1.4.1.1466.115.121.1.15 SUP 1.2.3.4 X-SCHEMA 'nis' )" );

        try
        {
            modify( ModificationOperation.ADD_ATTRIBUTE, descriptions, "attributeTypes" );
            fail( "Cannot add attributeType with bogus non-existant syntax" );
        }
        catch ( LdapException e )
        {
        }

        checkAttributeTypePresent( "1.3.6.1.4.1.18060.0.4.1.2.10000", "nis", false );
        checkAttributeTypePresent( "1.3.6.1.4.1.18060.0.4.1.2.10001", "nis", false );

        // -------------------------------------------------------------------
        // test reject with non-existant equality matchingRule
        // -------------------------------------------------------------------

        descriptions.clear();
        descriptions.add( "( 1.3.6.1.4.1.18060.0.4.1.2.10000 "
            + "SYNTAX 1.3.6.1.4.1.1466.115.121.1.15 EQUALITY 1.2.3.4 X-SCHEMA 'nis' )" );
        descriptions.add( "( 1.3.6.1.4.1.18060.0.4.1.2.10001 "
            + "SYNTAX 1.3.6.1.4.1.1466.115.121.1.15 EQUALITY 1.2.3.4 X-SCHEMA 'nis' )" );

        try
        {
            modify( ModificationOperation.ADD_ATTRIBUTE, descriptions, "attributeTypes" );
            fail( "Cannot add attributeType with bogus non-existant equality MatchingRule" );
        }
        catch ( LdapException e )
        {
        }

        checkAttributeTypePresent( "1.3.6.1.4.1.18060.0.4.1.2.10000", "nis", false );
        checkAttributeTypePresent( "1.3.6.1.4.1.18060.0.4.1.2.10001", "nis", false );

        // -------------------------------------------------------------------
        // test reject with non-existant ordering matchingRule
        // -------------------------------------------------------------------

        descriptions.clear();
        descriptions.add( "( 1.3.6.1.4.1.18060.0.4.1.2.10000 "
            + "SYNTAX 1.3.6.1.4.1.1466.115.121.1.15 ORDERING 1.2.3.4 X-SCHEMA 'nis' )" );
        descriptions.add( "( 1.3.6.1.4.1.18060.0.4.1.2.10001 "
            + "SYNTAX 1.3.6.1.4.1.1466.115.121.1.15 ORDERING 1.2.3.4 X-SCHEMA 'nis' )" );

        try
        {
            modify( ModificationOperation.ADD_ATTRIBUTE, descriptions, "attributeTypes" );
            fail( "Cannot add attributeType with bogus non-existant ordering MatchingRule" );
        }
        catch ( LdapException e )
        {
        }

        checkAttributeTypePresent( "1.3.6.1.4.1.18060.0.4.1.2.10000", "nis", false );
        checkAttributeTypePresent( "1.3.6.1.4.1.18060.0.4.1.2.10001", "nis", false );

        // -------------------------------------------------------------------
        // test reject with non-existant substring matchingRule
        // -------------------------------------------------------------------

        descriptions.clear();
        descriptions.add( "( 1.3.6.1.4.1.18060.0.4.1.2.10000 "
            + "SYNTAX 1.3.6.1.4.1.1466.115.121.1.15 SUBSTR 1.2.3.4 X-SCHEMA 'nis' )" );
        descriptions.add( "( 1.3.6.1.4.1.18060.0.4.1.2.10001 "
            + "SYNTAX 1.3.6.1.4.1.1466.115.121.1.15 SUBSTR 1.2.3.4 X-SCHEMA 'nis' )" );

        try
        {
            modify( ModificationOperation.ADD_ATTRIBUTE, descriptions, "attributeTypes" );
            fail( "Cannot add attributeType with bogus non-existant substrings MatchingRule" );
        }
        catch ( LdapException e )
        {
        }

        checkAttributeTypePresent( "1.3.6.1.4.1.18060.0.4.1.2.10000", "nis", false );
        checkAttributeTypePresent( "1.3.6.1.4.1.18060.0.4.1.2.10001", "nis", false );

        // -------------------------------------------------------------------
        // test success with valid superior, valid syntax but no name
        // -------------------------------------------------------------------

        descriptions.clear();
        descriptions.add( "( 1.3.6.1.4.1.18060.0.4.1.2.10000 "
            + "SYNTAX 1.3.6.1.4.1.1466.115.121.1.15 SUP 2.5.4.41 X-SCHEMA 'nis' )" );
        descriptions.add( "( 1.3.6.1.4.1.18060.0.4.1.2.10001 "
            + "SYNTAX 1.3.6.1.4.1.1466.115.121.1.15 SUP 2.5.4.41 X-SCHEMA 'nis' )" );

        modify( ModificationOperation.ADD_ATTRIBUTE, descriptions, "attributeTypes" );

        checkAttributeTypePresent( "1.3.6.1.4.1.18060.0.4.1.2.10000", "nis", true );
        checkAttributeTypePresent( "1.3.6.1.4.1.18060.0.4.1.2.10001", "nis", true );

        // -------------------------------------------------------------------
        // test success with valid superior, valid syntax and names
        // -------------------------------------------------------------------

        modify( ModificationOperation.REMOVE_ATTRIBUTE, descriptions, "attributeTypes" );

        descriptions.clear();
        descriptions.add( "( 1.3.6.1.4.1.18060.0.4.1.2.10000 NAME 'type0' "
            + "SYNTAX 1.3.6.1.4.1.1466.115.121.1.15 SUP 2.5.4.41 X-SCHEMA 'nis' )" );
        descriptions.add( "( 1.3.6.1.4.1.18060.0.4.1.2.10001 NAME ( 'type1' 'altName' ) "
            + "SYNTAX 1.3.6.1.4.1.1466.115.121.1.15 SUP 2.5.4.41 X-SCHEMA 'nis' )" );

        modify( ModificationOperation.ADD_ATTRIBUTE, descriptions, "attributeTypes" );

        checkAttributeTypePresent( "1.3.6.1.4.1.18060.0.4.1.2.10000", "nis", true );
        checkAttributeTypePresent( "1.3.6.1.4.1.18060.0.4.1.2.10001", "nis", true );

        // -------------------------------------------------------------------
        // test success with everything
        // -------------------------------------------------------------------

        modify( ModificationOperation.REMOVE_ATTRIBUTE, descriptions, "attributeTypes" );

        descriptions.clear();
        descriptions.add( "( 1.3.6.1.4.1.18060.0.4.1.2.10000 NAME 'type0' " + "OBSOLETE SUP 2.5.4.41 "
            + "EQUALITY caseExactIA5Match " + "ORDERING octetStringOrderingMatch "
            + "SUBSTR caseExactIA5SubstringsMatch COLLECTIVE " + "SYNTAX 1.3.6.1.4.1.1466.115.121.1.15 "
            + "USAGE userApplications X-SCHEMA 'nis' )" );
        descriptions.add( "( 1.3.6.1.4.1.18060.0.4.1.2.10001 NAME ( 'type1' 'altName' ) "
            + "SYNTAX 1.3.6.1.4.1.1466.115.121.1.15 SUP 2.5.4.41 " + "USAGE userApplications X-SCHEMA 'nis' )" );

        modify( ModificationOperation.ADD_ATTRIBUTE, descriptions, "attributeTypes" );

        checkAttributeTypePresent( "1.3.6.1.4.1.18060.0.4.1.2.10000", "nis", true );
        checkAttributeTypePresent( "1.3.6.1.4.1.18060.0.4.1.2.10001", "nis", true );

        // -------------------------------------------------------------------
        // test failure to replace
        // -------------------------------------------------------------------

        modify( ModificationOperation.REMOVE_ATTRIBUTE, descriptions, "attributeTypes" );
        checkMatchingRulePresent( "1.3.6.1.4.1.18060.0.4.1.2.10000", "nis", false );
        checkMatchingRulePresent( "1.3.6.1.4.1.18060.0.4.1.2.10001", "nis", false );

        try
        {
            modify( ModificationOperation.REPLACE_ATTRIBUTE, descriptions, "attributeTypes" );
            fail( "modify REPLACE operations should not be allowed" );
        }
        catch ( LdapException e )
        {
        }

        // -------------------------------------------------------------------
        // check add no schema info
        // -------------------------------------------------------------------

        descriptions.clear();
        descriptions.add( "( 1.3.6.1.4.1.18060.0.4.1.2.10000 NAME 'type0' " + "OBSOLETE SUP 2.5.4.41 "
            + "EQUALITY caseExactIA5Match " + "ORDERING octetStringOrderingMatch "
            + "SUBSTR caseExactIA5SubstringsMatch COLLECTIVE " + "SYNTAX 1.3.6.1.4.1.1466.115.121.1.15 "
            + "USAGE userApplications )" );
        descriptions.add( "( 1.3.6.1.4.1.18060.0.4.1.2.10001 NAME ( 'type1' 'altName' ) "
            + "SYNTAX 1.3.6.1.4.1.1466.115.121.1.15 SUP 2.5.4.41 " + "USAGE userApplications )" );

        modify( ModificationOperation.ADD_ATTRIBUTE, descriptions, "attributeTypes" );

        checkAttributeTypePresent( "1.3.6.1.4.1.18060.0.4.1.2.10000", "other", true );
        checkAttributeTypePresent( "1.3.6.1.4.1.18060.0.4.1.2.10001", "other", true );
    }


    /**
     * Tests the addition of a new attributeType via a modify ADD on the SSSE to disabled schema.
     *
     * @throws Exception on error
     */
    @Test
    public void testAddAttributeTypeOnDisabledSchema() throws Exception
    {
        disableSchema( "nis" );
        Dn dn = new Dn( subschemaSubentryDn );
        String substrate = "( 1.3.6.1.4.1.18060.0.4.0.2.10000 NAME ( 'bogus' 'bogusName' ) "
            + "DESC 'bogus description' SUP name SYNTAX '1.3.6.1.4.1.1466.115.121.1.15' SINGLE-VALUE X-SCHEMA 'nis' )";
        Modification mod = new DefaultModification(
            ModificationOperation.ADD_ATTRIBUTE, new DefaultAttribute( "attributeTypes", substrate ) );

        connection.modify( dn, mod );

        Attribute attributeTypes = subschemaSubentry.get( "attributeTypes" );
        AttributeType attributeType = null;

        for ( Value<?> value : attributeTypes )
        {
            String desc = value.getString();

            if ( desc.indexOf( "1.3.6.1.4.1.18060.0.4.0.2.10000" ) != -1 )
            {
                attributeType = ATTRIBUTE_TYPE_DESCRIPTION_SCHEMA_PARSER.parseAttributeTypeDescription( desc );
                break;
            }
        }

        assertNull( attributeType );

        Entry entry = connection.lookup( "m-oid=1.3.6.1.4.1.18060.0.4.0.2.10000,ou=attributeTypes,cn=nis,ou=schema" );
        assertNotNull( entry );
        SchemaEntityFactory factory = new SchemaEntityFactory();

        AttributeType at = factory.getAttributeType( getService().getSchemaManager(), entry, getService()
            .getSchemaManager().getRegistries(), "nis" );
        assertEquals( "1.3.6.1.4.1.18060.0.4.0.2.10000", at.getOid() );
        assertEquals( "name", at.getSuperiorOid() );
        assertEquals( "bogus description", at.getDescription() );
        assertEquals( "bogus", at.getName() );
        assertEquals( "bogusName", at.getNames().get( 1 ) );
        assertEquals( true, at.isUserModifiable() );
        assertEquals( false, at.isCollective() );
        assertEquals( false, at.isObsolete() );
        assertEquals( true, at.isSingleValued() );
    }


    /**
     * Tests the addition of a new attributeType via a modify ADD on the SSSE to enabled schema.
     *
     * @throws Exception on error
     */
    @Test
    public void testAddAttributeTypeOnEnabledSchema() throws Exception
    {
        enableSchema( "nis" );
        Dn dn = new Dn( subschemaSubentryDn );
        String substrate = "( 1.3.6.1.4.1.18060.0.4.0.2.10000 NAME ( 'bogus' 'bogusName' ) "
            + "DESC 'bogus description' SYNTAX 1.3.6.1.4.1.1466.115.121.1.15 SUP name SINGLE-VALUE X-SCHEMA 'nis' )";
        Modification mod = new DefaultModification(
            ModificationOperation.ADD_ATTRIBUTE, new DefaultAttribute( "attributeTypes", substrate ) );

        connection.modify( dn, mod );

        updateSSSE();
        Attribute attributeTypes = subschemaSubentry.get( "attributeTypes" );
        AttributeType attributeType = null;

        for ( Value<?> value : attributeTypes )
        {
            String desc = value.getString();

            if ( desc.indexOf( "1.3.6.1.4.1.18060.0.4.0.2.10000" ) != -1 )
            {
                attributeType = ATTRIBUTE_TYPE_DESCRIPTION_SCHEMA_PARSER.parseAttributeTypeDescription( desc );
                break;
            }
        }

        assertNotNull( attributeType );
        assertEquals( true, attributeType.isSingleValued() );
        assertEquals( false, attributeType.isCollective() );
        assertEquals( false, attributeType.isObsolete() );
        assertEquals( true, attributeType.isUserModifiable() );
        assertEquals( "bogus description", attributeType.getDescription() );
        assertEquals( "bogus", attributeType.getNames().get( 0 ) );
        assertEquals( "bogusName", attributeType.getNames().get( 1 ) );
        assertEquals( "name", attributeType.getSuperiorOid() );

        Entry entry = connection.lookup(
            "m-oid=1.3.6.1.4.1.18060.0.4.0.2.10000,ou=attributeTypes,cn=nis,ou=schema" );
        assertNotNull( entry );
        SchemaEntityFactory factory = new SchemaEntityFactory();

        AttributeType at = factory.getAttributeType( getService().getSchemaManager(), entry, getService()
            .getSchemaManager().getRegistries(), "nis" );
        assertEquals( "1.3.6.1.4.1.18060.0.4.0.2.10000", at.getOid() );
        assertEquals( "name", at.getSuperiorOid() );
        assertEquals( "bogus description", at.getDescription() );
        assertEquals( "bogus", at.getNames().get( 0 ) );
        assertEquals( "bogusName", at.getNames().get( 1 ) );
        assertEquals( true, at.isUserModifiable() );
        assertEquals( false, at.isCollective() );
        assertEquals( false, at.isObsolete() );
        assertEquals( true, at.isSingleValued() );
    }


    /**
     * Tests the addition of a new attributeType where the DESC contains only spaces
     */
    @Test
    public void testAddAttributeTypeWithSpaceDesc() throws Exception
    {
        enableSchema( "nis" );
        Dn dn = new Dn( subschemaSubentryDn );
        String substrate = "( 1.3.6.1.4.1.18060.0.4.0.2.10000 NAME ( 'bogus' 'bogusName' ) "
            + "DESC '  ' SYNTAX 1.3.6.1.4.1.1466.115.121.1.15 SUP name SINGLE-VALUE X-SCHEMA 'nis' )";
        Modification mod = new DefaultModification(
            ModificationOperation.ADD_ATTRIBUTE, new DefaultAttribute( "attributeTypes", substrate ) );

        // Apply the addition
        connection.modify( dn, mod );

        // Get back the list of attributes, and find the one we just added
        updateSSSE();
        Attribute attributeTypes = subschemaSubentry.get( "attributeTypes" );
        AttributeType attributeType = null;

        for ( Value<?> value : attributeTypes )
        {
            String desc = value.getString();

            if ( desc.indexOf( "1.3.6.1.4.1.18060.0.4.0.2.10000" ) != -1 )
            {
                attributeType = ATTRIBUTE_TYPE_DESCRIPTION_SCHEMA_PARSER.parseAttributeTypeDescription( desc );
                break;
            }
        }

        assertNotNull( attributeType );
        assertEquals( true, attributeType.isSingleValued() );
        assertEquals( false, attributeType.isCollective() );
        assertEquals( false, attributeType.isObsolete() );
        assertEquals( true, attributeType.isUserModifiable() );
        assertEquals( "  ", attributeType.getDescription() );
        assertEquals( "bogus", attributeType.getNames().get( 0 ) );
        assertEquals( "bogusName", attributeType.getNames().get( 1 ) );
        assertEquals( "name", attributeType.getSuperiorOid() );

        // Now check that the entry has been added
        Entry entry = connection.lookup(
            "m-oid=1.3.6.1.4.1.18060.0.4.0.2.10000,ou=attributeTypes,cn=nis,ou=schema" );
        assertNotNull( entry );
        SchemaEntityFactory factory = new SchemaEntityFactory();

        AttributeType at = factory.getAttributeType( getService().getSchemaManager(), entry, getService()
            .getSchemaManager().getRegistries(), "nis" );
        assertEquals( "1.3.6.1.4.1.18060.0.4.0.2.10000", at.getOid() );
        assertEquals( "name", at.getSuperiorOid() );
        assertEquals( "  ", at.getDescription() );
        assertEquals( "bogus", at.getNames().get( 0 ) );
        assertEquals( "bogusName", at.getNames().get( 1 ) );
        assertEquals( true, at.isUserModifiable() );
        assertEquals( false, at.isCollective() );
        assertEquals( false, at.isObsolete() );
        assertEquals( true, at.isSingleValued() );
    }


    // -----------------------------------------------------------------------
    // ObjectClass Tests
    // -----------------------------------------------------------------------

    private void checkObjectClassPresent( String oid, String schemaName, boolean isPresent ) throws Exception
    {
        // -------------------------------------------------------------------
        // check first to see if it is present in the subschemaSubentry
        // -------------------------------------------------------------------
        // get the subschemaSubentry again
        updateSSSE();

        Attribute attrTypes = subschemaSubentry.get( "objectClasses" );
        ObjectClass objectClass = null;

        for ( Value<?> value : attrTypes )
        {
            String desc = value.getString();

            if ( desc.indexOf( oid ) != -1 )
            {
                objectClass = objectClassDescriptionSchemaParser.parseObjectClassDescription( desc );
                break;
            }
        }

        if ( isPresent )
        {
            assertNotNull( objectClass );
            assertEquals( oid, objectClass.getOid() );
        }
        else
        {
            assertNull( objectClass );
        }

        // -------------------------------------------------------------------
        // check next to see if it is present in the schema partition
        // -------------------------------------------------------------------

        Entry entry = null;

        if ( isPresent )
        {
            entry = connection.lookup( "m-oid=" + oid + ",ou=objectClasses,cn=" + schemaName + ",ou=schema" );
            assertNotNull( entry );
        }
        else
        {
            entry = connection.lookup( "m-oid=" + oid + ",ou=objectClasses,cn=" + schemaName + ",ou=schema" );
<<<<<<< HEAD
            
=======

>>>>>>> 6559ce59
            assertNull( entry );
        }

        // -------------------------------------------------------------------
        // check to see if it is present in the matchingRuleRegistry
        // -------------------------------------------------------------------

        if ( isPresent )
        {
            assertTrue( getService().getSchemaManager().getObjectClassRegistry().contains( oid ) );
        }
        else
        {
            assertFalse( getService().getSchemaManager().getObjectClassRegistry().contains( oid ) );
        }
    }


    /**
     * Tests a number of modify add, remove and replace operation combinations for
     * objectClasses on the schema subentry.
     *
     * @throws Exception on error
     */
    @Test
    public void testAddRemoveReplaceObjectClasses() throws Exception
    {
        enableSchema( "nis" );
        List<String> descriptions = new ArrayList<String>();

        // -------------------------------------------------------------------
        // test rejection with non-existant superclass
        // -------------------------------------------------------------------

        descriptions.add( "( 1.3.6.1.4.1.18060.0.4.1.3.10000 SUP 1.2.3 X-SCHEMA 'nis' )" );
        descriptions.add( "( 1.3.6.1.4.1.18060.0.4.1.3.10001 SUP ( 1.2.3 $ 4.5.6 ) X-SCHEMA 'nis' )" );

        try
        {
            modify( ModificationOperation.ADD_ATTRIBUTE, descriptions, "objectClasses" );
            fail( "Cannot add objectClass with bogus non-existant super" );
        }
        catch ( LdapException e )
        {
        }

        checkObjectClassPresent( "1.3.6.1.4.1.18060.0.4.1.3.10000", "nis", false );
        checkObjectClassPresent( "1.3.6.1.4.1.18060.0.4.1.3.10001", "nis", false );

        // -------------------------------------------------------------------
        // test add with existant superiors but no name and no desc
        // -------------------------------------------------------------------

        descriptions.clear();
        descriptions.add( "( 1.3.6.1.4.1.18060.0.4.1.3.10000 " + "SUP 2.5.6.0 X-SCHEMA 'nis' )" );
        descriptions.add( "( 1.3.6.1.4.1.18060.0.4.1.3.10001 " + "SUP 2.5.6.0 X-SCHEMA 'nis' )" );

        modify( ModificationOperation.ADD_ATTRIBUTE, descriptions, "objectClasses" );

        checkObjectClassPresent( "1.3.6.1.4.1.18060.0.4.1.3.10000", "nis", true );
        checkObjectClassPresent( "1.3.6.1.4.1.18060.0.4.1.3.10001", "nis", true );

        // -------------------------------------------------------------------
        // test add with existant superiors with names and no desc
        // -------------------------------------------------------------------

        modify( ModificationOperation.REMOVE_ATTRIBUTE, descriptions, "objectClasses" );
        checkObjectClassPresent( "1.3.6.1.4.1.18060.0.4.1.3.10000", "nis", false );
        checkObjectClassPresent( "1.3.6.1.4.1.18060.0.4.1.3.10001", "nis", false );

        descriptions.clear();
        descriptions.add( "( 1.3.6.1.4.1.18060.0.4.1.3.10000 "
            + "NAME ( 'blah0' 'altname0' ) SUP 2.5.6.0 X-SCHEMA 'nis' )" );
        descriptions.add( "( 1.3.6.1.4.1.18060.0.4.1.3.10001 "
            + "NAME ( 'blah1' 'altname1' ) SUP 2.5.6.0 X-SCHEMA 'nis' )" );

        modify( ModificationOperation.ADD_ATTRIBUTE, descriptions, "objectClasses" );

        checkObjectClassPresent( "1.3.6.1.4.1.18060.0.4.1.3.10000", "nis", true );
        checkObjectClassPresent( "1.3.6.1.4.1.18060.0.4.1.3.10001", "nis", true );

        // -------------------------------------------------------------------
        // test add with existant superiors with names and desc
        // -------------------------------------------------------------------

        modify( ModificationOperation.REMOVE_ATTRIBUTE, descriptions, "objectClasses" );
        checkObjectClassPresent( "1.3.6.1.4.1.18060.0.4.1.3.10000", "nis", false );
        checkObjectClassPresent( "1.3.6.1.4.1.18060.0.4.1.3.10001", "nis", false );

        descriptions.clear();
        descriptions.add( "( 1.3.6.1.4.1.18060.0.4.1.3.10000 "
            + "NAME ( 'blah0' 'altname0' ) DESC 'bogus' SUP 2.5.6.0 X-SCHEMA 'nis' )" );
        descriptions.add( "( 1.3.6.1.4.1.18060.0.4.1.3.10001 "
            + "NAME ( 'blah1' 'altname1' ) DESC 'bogus' SUP 2.5.6.0 X-SCHEMA 'nis' )" );

        modify( ModificationOperation.ADD_ATTRIBUTE, descriptions, "objectClasses" );

        checkObjectClassPresent( "1.3.6.1.4.1.18060.0.4.1.3.10000", "nis", true );
        checkObjectClassPresent( "1.3.6.1.4.1.18060.0.4.1.3.10001", "nis", true );

        // -------------------------------------------------------------------
        // test add with many existant superiors with names and desc
        // -------------------------------------------------------------------

        modify( ModificationOperation.REMOVE_ATTRIBUTE, descriptions, "objectClasses" );
        checkObjectClassPresent( "1.3.6.1.4.1.18060.0.4.1.3.10000", "nis", false );
        checkObjectClassPresent( "1.3.6.1.4.1.18060.0.4.1.3.10001", "nis", false );

        descriptions.clear();
        descriptions.add( "( 1.3.6.1.4.1.18060.0.4.1.3.10000 "
            + "NAME ( 'blah0' 'altname0' ) DESC 'bogus' SUP ( 2.5.6.0 $ dynamicObject ) AUXILIARY X-SCHEMA 'nis' )" );
        descriptions.add( "( 1.3.6.1.4.1.18060.0.4.1.3.10001 "
            + "NAME ( 'blah1' 'altname1' ) DESC 'bogus' SUP ( 2.5.6.0 $ domain ) X-SCHEMA 'nis' )" );

        modify( ModificationOperation.ADD_ATTRIBUTE, descriptions, "objectClasses" );

        checkObjectClassPresent( "1.3.6.1.4.1.18060.0.4.1.3.10000", "nis", true );
        checkObjectClassPresent( "1.3.6.1.4.1.18060.0.4.1.3.10001", "nis", true );

        // -------------------------------------------------------------------
        // test reject with non-existant attributeType in may list
        // -------------------------------------------------------------------

        modify( ModificationOperation.REMOVE_ATTRIBUTE, descriptions, "objectClasses" );
        checkObjectClassPresent( "1.3.6.1.4.1.18060.0.4.1.3.10000", "nis", false );
        checkObjectClassPresent( "1.3.6.1.4.1.18060.0.4.1.3.10001", "nis", false );

        descriptions.clear();
        descriptions.add( "( 1.3.6.1.4.1.18060.0.4.1.3.10000 "
            + "NAME ( 'blah0' 'altname0' ) DESC 'bogus' SUP ( 2.5.6.0 $ dynamicObject ) "
            + "MAY ( blah0 $ cn ) X-SCHEMA 'nis' )" );
        descriptions.add( "( 1.3.6.1.4.1.18060.0.4.1.3.10001 "
            + "NAME ( 'blah1' 'altname1' ) DESC 'bogus' SUP ( 2.5.6.0 $ domain ) "
            + "MAY ( sn $ blah1 ) X-SCHEMA 'nis' )" );

        try
        {
            modify( ModificationOperation.ADD_ATTRIBUTE, descriptions, "objectClasses" );
            fail( "Cannot add objectClass with bogus non-existant attributeTypes" );
        }
        catch ( LdapException e )
        {
        }

        checkObjectClassPresent( "1.3.6.1.4.1.18060.0.4.1.3.10000", "nis", false );
        checkObjectClassPresent( "1.3.6.1.4.1.18060.0.4.1.3.10001", "nis", false );

        // -------------------------------------------------------------------
        // test reject with non-existant attributeType in must list
        // -------------------------------------------------------------------

        descriptions.clear();
        descriptions.add( "( 1.3.6.1.4.1.18060.0.4.1.3.10000 "
            + "NAME ( 'blah0' 'altname0' ) DESC 'bogus' SUP ( 2.5.6.0 $ dynamicObject ) "
            + "MUST ( blah0 $ cn ) X-SCHEMA 'nis' )" );
        descriptions.add( "( 1.3.6.1.4.1.18060.0.4.1.3.10001 "
            + "NAME ( 'blah1' 'altname1' ) DESC 'bogus' SUP ( 2.5.6.0 $ domain ) "
            + "MUST ( sn $ blah1 ) X-SCHEMA 'nis' )" );

        try
        {
            modify( ModificationOperation.ADD_ATTRIBUTE, descriptions, "objectClasses" );
            fail( "Cannot add objectClass with bogus non-existant attributeTypes" );
        }
        catch ( LdapException e )
        {
        }

        checkObjectClassPresent( "1.3.6.1.4.1.18060.0.4.1.3.10000", "nis", false );
        checkObjectClassPresent( "1.3.6.1.4.1.18060.0.4.1.3.10001", "nis", false );

        // -------------------------------------------------------------------
        // test add with valid attributeTypes in may list
        // -------------------------------------------------------------------

        descriptions.clear();
        descriptions.add( "( 1.3.6.1.4.1.18060.0.4.1.3.10000 "
            + "NAME ( 'blah0' 'altname0' ) DESC 'bogus' SUP ( 2.5.6.0 $ dynamicObject ) AUXILIARY "
            + "MAY ( sn $ cn ) X-SCHEMA 'nis' )" );
        descriptions
            .add( "( 1.3.6.1.4.1.18060.0.4.1.3.10001 "
                + "NAME ( 'blah1' 'altname1' ) DESC 'bogus' SUP ( 2.5.6.0 $ domain ) "
                + "MAY ( sn $ ou ) X-SCHEMA 'nis' )" );

        modify( ModificationOperation.ADD_ATTRIBUTE, descriptions, "objectClasses" );

        checkObjectClassPresent( "1.3.6.1.4.1.18060.0.4.1.3.10000", "nis", true );
        checkObjectClassPresent( "1.3.6.1.4.1.18060.0.4.1.3.10001", "nis", true );

        // -------------------------------------------------------------------
        // test add with valid attributeTypes in must list
        // -------------------------------------------------------------------

        modify( ModificationOperation.REMOVE_ATTRIBUTE, descriptions, "objectClasses" );
        checkObjectClassPresent( "1.3.6.1.4.1.18060.0.4.1.3.10000", "nis", false );
        checkObjectClassPresent( "1.3.6.1.4.1.18060.0.4.1.3.10001", "nis", false );

        descriptions.clear();
        descriptions.add( "( 1.3.6.1.4.1.18060.0.4.1.3.10000 "
            + "NAME ( 'blah0' 'altname0' ) DESC 'bogus' SUP ( 2.5.6.0 $ dynamicObject ) AUXILIARY "
            + "MUST ( sn $ cn ) X-SCHEMA 'nis' )" );
        descriptions.add( "( 1.3.6.1.4.1.18060.0.4.1.3.10001 "
            + "NAME ( 'blah1' 'altname1' ) DESC 'bogus' SUP ( 2.5.6.0 $ domain ) "
            + "MUST ( sn $ ou ) X-SCHEMA 'nis' )" );

        modify( ModificationOperation.ADD_ATTRIBUTE, descriptions, "objectClasses" );

        checkObjectClassPresent( "1.3.6.1.4.1.18060.0.4.1.3.10000", "nis", true );
        checkObjectClassPresent( "1.3.6.1.4.1.18060.0.4.1.3.10001", "nis", true );

        // -------------------------------------------------------------------
        // test add success full (with obsolete)
        // -------------------------------------------------------------------

        modify( ModificationOperation.REMOVE_ATTRIBUTE, descriptions, "objectClasses" );
        checkObjectClassPresent( "1.3.6.1.4.1.18060.0.4.1.3.10000", "nis", false );
        checkObjectClassPresent( "1.3.6.1.4.1.18060.0.4.1.3.10001", "nis", false );

        descriptions.clear();
        descriptions.add( "( 1.3.6.1.4.1.18060.0.4.1.3.10000 "
            + "NAME ( 'blah0' 'altname0' ) DESC 'bogus' OBSOLETE SUP ( 2.5.6.0 $ dynamicObject ) AUXILIARY "
            + "MUST ( sn $ cn ) " + "MAY ( gn $ ou ) " + "X-SCHEMA 'nis' ) " );
        descriptions.add( "( 1.3.6.1.4.1.18060.0.4.1.3.10001 "
            + "NAME ( 'blah1' 'altname1' ) DESC 'bogus' OBSOLETE SUP ( 2.5.6.0 $ domain ) STRUCTURAL "
            + "MUST ( sn $ ou ) " + "MAY ( cn $ gn ) " + "X-SCHEMA 'nis' )" );

        modify( ModificationOperation.ADD_ATTRIBUTE, descriptions, "objectClasses" );

        checkObjectClassPresent( "1.3.6.1.4.1.18060.0.4.1.3.10000", "nis", true );
        checkObjectClassPresent( "1.3.6.1.4.1.18060.0.4.1.3.10001", "nis", true );

        // -------------------------------------------------------------------
        // test failure to replace
        // -------------------------------------------------------------------

        modify( ModificationOperation.REMOVE_ATTRIBUTE, descriptions, "objectClasses" );
        checkMatchingRulePresent( "1.3.6.1.4.1.18060.0.4.1.3.10000", "nis", false );
        checkMatchingRulePresent( "1.3.6.1.4.1.18060.0.4.1.3.10001", "nis", false );

        try
        {
            modify( ModificationOperation.REPLACE_ATTRIBUTE, descriptions, "objectClasses" );
            fail( "modify REPLACE operations should not be allowed" );
        }
        catch ( LdapException e )
        {
        }

        // -------------------------------------------------------------------
        // check add no schema info
        // -------------------------------------------------------------------

        descriptions.clear();
        descriptions.add( "( 1.3.6.1.4.1.18060.0.4.1.3.10000 "
            + "NAME ( 'blah0' 'altname0' ) DESC 'bogus' OBSOLETE SUP ( 2.5.6.0 $ dynamicObject ) AUXILIARY "
            + "MUST ( sn $ cn ) " + "MAY ( gn $ ou ) )" );
        descriptions.add( "( 1.3.6.1.4.1.18060.0.4.1.3.10001 "
            + "NAME ( 'blah1' 'altname1' ) DESC 'bogus' OBSOLETE SUP ( 2.5.6.0 $ domain ) STRUCTURAL "
            + "MUST ( sn $ ou ) " + "MAY ( gn $ cn ) )" );

        modify( ModificationOperation.ADD_ATTRIBUTE, descriptions, "objectClasses" );
        checkObjectClassPresent( "1.3.6.1.4.1.18060.0.4.1.3.10000", "other", true );
        checkObjectClassPresent( "1.3.6.1.4.1.18060.0.4.1.3.10001", "other", true );
    }


    // -----------------------------------------------------------------------
    // Test Modifier and Timestamp Updates
    // -----------------------------------------------------------------------

    /**
     * This method checks the modifiersName, and the modifyTimestamp on the schema
     * subentry then modifies a schema.  It then checks it again to make sure these
     * values have been updated properly to reflect the modification time and the
     * modifier.
     *
     * @throws InterruptedException on error
     * @throws NamingException on error
     */
    @Test
    @Ignore("The test is failing when run in conjonction with other tests")
    // @TODO as we can't modify a schema element, the end of this test has been commented
    public void testTimestampAndModifierUpdates() throws Exception, InterruptedException
    {
        TimeZone tz = TimeZone.getTimeZone( "GMT" );

        // check first that everything that is required is present

        Attribute creatorsNameAttr = subschemaSubentry.get( "creatorsName" );
        Attribute createTimestampAttr = subschemaSubentry.get( "createTimestamp" );
        assertNotNull( creatorsNameAttr );
        assertNotNull( createTimestampAttr );

        Attribute modifiersNameAttr = subschemaSubentry.get( "modifiersName" );
        Attribute modifyTimestampAttr = subschemaSubentry.get( "modifyTimestamp" );
        assertNotNull( modifiersNameAttr );
        Dn expectedDn = new Dn( getService().getSchemaManager(), "uid=admin,ou=system" );
        assertEquals( expectedDn.getName(), modifiersNameAttr.get() );
        assertNotNull( modifyTimestampAttr );

        Calendar cal = Calendar.getInstance( tz );
        String modifyTimestampStr = modifyTimestampAttr.getString();
<<<<<<< HEAD
        Date modifyTimestamp = DateUtils.getDate(modifyTimestampStr);
=======
        Date modifyTimestamp = DateUtils.getDate( modifyTimestampStr );
>>>>>>> 6559ce59
        Date currentTimestamp = cal.getTime();

        assertFalse( modifyTimestamp.after( currentTimestamp ) );

        // now update the schema information: add a new attribute type

        enableSchema( "nis" );
        Dn dn = new Dn( subschemaSubentryDn );
        String substrate = "( 1.3.6.1.4.1.18060.0.4.0.2.10000 NAME ( 'bogus' 'bogusName' ) "
            + "DESC 'bogus description' SUP name SINGLE-VALUE X-SCHEMA 'nis' )";
        Modification mod = new DefaultModification(
            ModificationOperation.ADD_ATTRIBUTE, new DefaultAttribute( "attributeTypes", substrate ) );

        connection.modify( dn, mod );

        // now check the modification timestamp and the modifiers name
        // check first that everything that is required is present
        Attribute creatorsNameAttrAfter = subschemaSubentry.get( "creatorsName" );
        Attribute createTimestampAttrAfter = subschemaSubentry.get( "createTimestamp" );
        assertNotNull( creatorsNameAttrAfter );
        assertNotNull( createTimestampAttrAfter );

        Attribute modifiersNameAttrAfter = subschemaSubentry.get( "modifiersName" );
        Attribute modifiersTimestampAttrAfter = subschemaSubentry.get( "modifyTimestamp" );
        assertNotNull( modifiersNameAttrAfter );
        expectedDn = new Dn( getService().getSchemaManager(), "uid=admin,ou=system" );
        assertEquals( expectedDn.getName(), modifiersNameAttrAfter.get() );
        assertNotNull( modifiersTimestampAttrAfter );

        cal = Calendar.getInstance( tz );
        Date modifyTimestampAfter = DateUtils.getDate( modifiersTimestampAttrAfter.getString() );
        assertTrue( modifyTimestampAfter.getTime() <= cal.getTime().getTime() );

        assertTrue( modifyTimestampAfter.getTime() >= modifyTimestamp.getTime() );

        // now let's test the modifiersName update with another user besides
        // the administrator - we'll create a dummy user for that ...

        Entry user = new DefaultEntry(
            "cn=bogus user,ou=system",
            "objectClass: person",
            "sn: bogus",
            "cn: bogus user",
            "userPassword: secret" );
<<<<<<< HEAD
        
        connection.add( user );
=======
>>>>>>> 6559ce59

        connection.add( user );

<<<<<<< HEAD
=======
        // now let's get a context for this user

>>>>>>> 6559ce59
        // now let's add another attribute type definition to the schema but
        // with this newly created user and check that the modifiers name is his
        /*
        substrate = "( 1.3.6.1.4.1.18060.0.4.0.2.10001 NAME ( 'bogus2' 'bogusName2' ) " +
            "DESC 'bogus description' SUP name SINGLE-VALUE X-SCHEMA 'nis' )";
        mods[0] = new ModificationItem( ModificationOperation.ADD_ATTRIBUTE,
            new BasicAttribute( "attributeTypes", substrate ) );
        ctx.modifyAttributes( JndiUtils.toName( dn ), mods );

        // now let's verify the new values for the modification attributes

        subentry = this.getSubschemaSubentryAttributes();

        creatorsNameAttrAfter = subentry.get( "creatorsName" );
        createTimestampAttrAfter = subentry.get( "createTimestamp" );
        assertNotNull( creatorsNameAttrAfter );
        assertNotNull( createTimestampAttrAfter );

        modifiersNameAttrAfter = subentry.get( "modifiersName" );
        modifiersTimestampAttrAfter = subentry.get( "modifyTimestamp" );
        assertNotNull( modifiersNameAttrAfter );
        expectedDn = new Dn( "cn=bogus user,ou=system" );
        expectedDn.normalize( servigetService()chemaManager().getNormalizerMapping() );
        assertEquals( expectedDn.getNormName(), modifiersNameAttrAfter.get() );
        assertNotNull( modifiersTimestampAttrAfter );

        cal = Calendar.getInstance( tz );
        modifyTimestamp = DateUtils.getDate( ( String ) modifyTimestampAttr.get() );
        modifyTimestampAfter = DateUtils.getDate( ( String ) modifiersTimestampAttrAfter.get() );
        assertTrue( modifyTimestampAfter.getTime() <= cal.getTime().getTime() );
        assertTrue( modifyTimestampAfter.getTime() >= modifyTimestamp.getTime() );
        */
    }


    // -----------------------------------------------------------------------
    // Private Utility Methods
    // -----------------------------------------------------------------------

    private void modify( ModificationOperation op, List<String> descriptions, String opAttr ) throws Exception
    {
        Dn dn = new Dn( subschemaSubentryDn );

        // Uses ModificationItem to keep the modification ordering
        Modification[] modifications = new DefaultModification[descriptions.size()];
        int i = 0;

        for ( String description : descriptions )
        {
            modifications[i++] = new DefaultModification( op,
                new DefaultAttribute( opAttr, description ) );
        }

        connection.modify( dn, modifications );
    }


    private void enableSchema( String schemaName ) throws Exception
    {
        // now enable the test schema
        Modification mod = new DefaultModification( ModificationOperation.REPLACE_ATTRIBUTE,
            new DefaultAttribute( "m-disabled", "FALSE" ) );
        connection.modify( "cn=" + schemaName + ",ou=schema", mod );
    }


    private void disableSchema( String schemaName ) throws Exception
    {
        // now enable the test schema
        Modification mod = new DefaultModification( ModificationOperation.REPLACE_ATTRIBUTE,
            new DefaultAttribute( "m-disabled", "TRUE" ) );
        connection.modify( "cn=" + schemaName + ",ou=schema", mod );
    }


    private String getByteCode( String resource ) throws IOException
    {
        InputStream in = getClass().getResourceAsStream( resource );
        ByteArrayOutputStream out = new ByteArrayOutputStream();

        while ( in.available() > 0 )
        {
            out.write( in.read() );
        }

        return new String( Base64.encode( out.toByteArray() ) );
    }
<<<<<<< HEAD
    
    
    private void updateSSSE() throws Exception
    {
        subschemaSubentry = connection.lookup( subschemaSubentryDn, "*", "attributeTypes", "objectClasses", "ldapSyntaxes", "matchingRules",
=======


    private void updateSSSE() throws Exception
    {
        subschemaSubentry = connection.lookup( subschemaSubentryDn, "*", "attributeTypes", "objectClasses",
            "ldapSyntaxes", "matchingRules",
>>>>>>> 6559ce59
            "syntaxCheckers", "normalizers", "comparators" );
    }
}<|MERGE_RESOLUTION|>--- conflicted
+++ resolved
@@ -108,11 +108,7 @@
     private String subschemaSubentryDn;
     private Entry subschemaSubentry;
 
-<<<<<<< HEAD
-    
-=======
-
->>>>>>> 6559ce59
+
     @Before
     public void init() throws Exception
     {
@@ -124,11 +120,7 @@
         subschemaSubentryDn = subschemaSubentryAT.getString();
         updateSSSE();
     }
-<<<<<<< HEAD
-    
-=======
-
->>>>>>> 6559ce59
+
 
     /**
      * Test for DIRSHARED-60.
@@ -165,11 +157,7 @@
      *
      * @throws NamingException on error
      */
-<<<<<<< HEAD
-    @Test( expected = LdapException.class )
-=======
     @Test(expected = LdapException.class)
->>>>>>> 6559ce59
     public void testSSSEDeleteRejection() throws Exception
     {
         connection.delete( subschemaSubentryDn );
@@ -182,11 +170,7 @@
      *
      * @throws NamingException on error
      */
-<<<<<<< HEAD
-    @Test( expected = LdapException.class )
-=======
     @Test(expected = LdapException.class)
->>>>>>> 6559ce59
     public void testSSSEAddRejection() throws Exception
     {
         connection.add( subschemaSubentry );
@@ -199,11 +183,7 @@
      *
      * @throws NamingException on error
      */
-<<<<<<< HEAD
-    @Test( expected = LdapException.class )
-=======
     @Test(expected = LdapException.class)
->>>>>>> 6559ce59
     public void testSSSERenameRejection() throws Exception
     {
         connection.rename( subschemaSubentryDn, "cn=schema,ou=system" );
@@ -599,11 +579,7 @@
         else
         {
             entry = connection.lookup( "m-oid=" + oid + ",ou=normalizers,cn=" + schemaName + ",ou=schema" );
-<<<<<<< HEAD
-            
-=======
-
->>>>>>> 6559ce59
+
             assertNull( entry );
         }
 
@@ -712,11 +688,7 @@
         // -------------------------------------------------------------------
         // get the subschemaSubentry again
         updateSSSE();
-<<<<<<< HEAD
-        
-=======
-
->>>>>>> 6559ce59
+
         Attribute attrTypes = subschemaSubentry.get( "ldapSyntaxes" );
         LdapSyntax ldapSyntax = null;
 
@@ -755,11 +727,7 @@
         else
         {
             entry = connection.lookup( "m-oid=" + oid + ",ou=syntaxes,cn=" + schemaName + ",ou=schema" );
-<<<<<<< HEAD
-            
-=======
-
->>>>>>> 6559ce59
+
             assertNull( entry );
         }
 
@@ -921,11 +889,7 @@
         else
         {
             entry = connection.lookup( "m-oid=" + oid + ",ou=matchingRules,cn=" + schemaName + ",ou=schema" );
-<<<<<<< HEAD
-            
-=======
-
->>>>>>> 6559ce59
+
             assertNull( entry );
         }
 
@@ -1088,11 +1052,7 @@
         // -------------------------------------------------------------------
         // get the subschemaSubentry again
         updateSSSE();
-<<<<<<< HEAD
-        
-=======
-
->>>>>>> 6559ce59
+
         Attribute attrTypes = subschemaSubentry.get( "attributeTypes" );
         AttributeType attributeType = null;
 
@@ -1579,11 +1539,7 @@
         else
         {
             entry = connection.lookup( "m-oid=" + oid + ",ou=objectClasses,cn=" + schemaName + ",ou=schema" );
-<<<<<<< HEAD
-            
-=======
-
->>>>>>> 6559ce59
+
             assertNull( entry );
         }
 
@@ -1886,11 +1842,7 @@
 
         Calendar cal = Calendar.getInstance( tz );
         String modifyTimestampStr = modifyTimestampAttr.getString();
-<<<<<<< HEAD
-        Date modifyTimestamp = DateUtils.getDate(modifyTimestampStr);
-=======
         Date modifyTimestamp = DateUtils.getDate( modifyTimestampStr );
->>>>>>> 6559ce59
         Date currentTimestamp = cal.getTime();
 
         assertFalse( modifyTimestamp.after( currentTimestamp ) );
@@ -1935,19 +1887,11 @@
             "sn: bogus",
             "cn: bogus user",
             "userPassword: secret" );
-<<<<<<< HEAD
-        
+
         connection.add( user );
-=======
->>>>>>> 6559ce59
-
-        connection.add( user );
-
-<<<<<<< HEAD
-=======
+
         // now let's get a context for this user
 
->>>>>>> 6559ce59
         // now let's add another attribute type definition to the schema but
         // with this newly created user and check that the modifiers name is his
         /*
@@ -2035,20 +1979,12 @@
 
         return new String( Base64.encode( out.toByteArray() ) );
     }
-<<<<<<< HEAD
-    
-    
-    private void updateSSSE() throws Exception
-    {
-        subschemaSubentry = connection.lookup( subschemaSubentryDn, "*", "attributeTypes", "objectClasses", "ldapSyntaxes", "matchingRules",
-=======
 
 
     private void updateSSSE() throws Exception
     {
         subschemaSubentry = connection.lookup( subschemaSubentryDn, "*", "attributeTypes", "objectClasses",
             "ldapSyntaxes", "matchingRules",
->>>>>>> 6559ce59
             "syntaxCheckers", "normalizers", "comparators" );
     }
 }
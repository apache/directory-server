/*
 * Licensed to the Apache Software Foundation (ASF) under one
 * or more contributor license agreements.  See the NOTICE file
 * distributed with this work for additional information
 * regarding copyright ownership.  The ASF licenses this file
 * to you under the Apache License, Version 2.0 (the
 * "License"); you may not use this file except in compliance
 * with the License.  You may obtain a copy of the License at
 *
 *  http://www.apache.org/licenses/LICENSE-2.0
 *
 * Unless required by applicable law or agreed to in writing,
 * software distributed under the License is distributed on an
 * "AS IS" BASIS, WITHOUT WARRANTIES OR CONDITIONS OF ANY
 * KIND, either express or implied.  See the License for the
 * specific language governing permissions and limitations
 * under the License.
 */
package org.apache.directory.server.core.integ;


<<<<<<< HEAD
import java.io.File;
import java.io.IOException;
import java.util.List;
import javax.naming.InvalidNameException;
import javax.naming.NamingException;
import javax.naming.ldap.LdapContext;

import org.apache.commons.io.FileUtils;
import org.apache.directory.server.constants.ServerDNConstants;
import org.apache.directory.server.core.DirectoryService;
import org.apache.directory.server.core.authn.LdapPrincipal;
import org.apache.directory.shared.ldap.constants.AuthenticationLevel;
import org.apache.directory.shared.ldap.ldif.ChangeType;
import org.apache.directory.shared.ldap.ldif.LdifEntry;
import org.apache.directory.shared.ldap.ldif.LdifReader;
import org.apache.directory.shared.ldap.message.AttributeImpl;
import org.apache.directory.shared.ldap.name.LdapDN;
import org.slf4j.Logger;
import org.slf4j.LoggerFactory;
=======
import java.io.File;
import java.io.IOException;
import java.util.List;
import javax.naming.InvalidNameException;
import javax.naming.NamingException;
import javax.naming.ldap.LdapContext;

import org.apache.commons.io.FileUtils;
import org.apache.directory.server.constants.ServerDNConstants;
import org.apache.directory.server.core.DirectoryService;
import org.apache.directory.server.core.authn.LdapPrincipal;
import org.apache.directory.server.core.entry.DefaultServerEntry;
import org.apache.directory.shared.ldap.constants.AuthenticationLevel;
import org.apache.directory.shared.ldap.entry.EntryAttribute;
import org.apache.directory.shared.ldap.entry.client.DefaultClientAttribute;
import org.apache.directory.shared.ldap.ldif.ChangeType;
import org.apache.directory.shared.ldap.ldif.LdifEntry;
import org.apache.directory.shared.ldap.ldif.LdifReader;
import org.apache.directory.shared.ldap.name.LdapDN;
import org.apache.directory.shared.ldap.name.Rdn;
import org.slf4j.Logger;
import org.slf4j.LoggerFactory;

import org.apache.directory.server.core.CoreSession;
import org.apache.directory.server.core.jndi.ServerLdapContext;
>>>>>>> 6a3760ee


/**
 * Integration test utility methods.
 *
 * @author <a href="mailto:dev@directory.apache.org">Apache Directory Project</a>
 * @version $Rev$, $Date$
 */
public class IntegrationUtils
{
    /** The class logger */
    private static final Logger LOG = LoggerFactory.getLogger( IntegrationUtils.class );


    /**
     * Deletes the working directory.
     *
     * @param wkdir the working directory to delete
     * @throws IOException if the working directory cannot be deleted
     */
    public static void doDelete( File wkdir ) throws IOException
    {
        if ( wkdir.exists() )
        {
            try
            {
                FileUtils.deleteDirectory( wkdir );
            }
            catch ( IOException e )
            {
                LOG.error( "Failed to delete the working directory.", e );
            }
        }
        if ( wkdir.exists() )
        {
            throw new IOException( "Failed to delete: " + wkdir );
        }
    }


    /**
     * Inject an ldif String into the server. DN must be relative to the
     * root.
     *
     * @param service the directory service to use 
     * @param ldif the ldif containing entries to add to the server.
     * @throws NamingException if there is a problem adding the entries from the LDIF
     */
    public static void injectEntries( DirectoryService service, String ldif ) throws Exception
    {
        LdifReader reader = new LdifReader();
        List<LdifEntry> entries = reader.parseLdif( ldif );

        for ( LdifEntry entry : entries )
        {
            service.getAdminSession().add( 
                new DefaultServerEntry( service.getRegistries(), entry.getEntry() ) ); 
        }
    }


    public static LdifEntry getUserAddLdif() throws InvalidNameException, NamingException
    {
        return getUserAddLdif( "uid=akarasulu,ou=users,ou=system", "test".getBytes(), "Alex Karasulu", "Karasulu" );
    }


    public static LdapContext getContext( String principalDn, DirectoryService service, String dn )
            throws Exception
    {
        if ( principalDn == null )
        {
            principalDn = "";
        }

        LdapDN userDn = new LdapDN( principalDn );
        userDn.normalize( service.getRegistries().getAttributeTypeRegistry().getNormalizerMapping() );
        LdapPrincipal principal = new LdapPrincipal( userDn, AuthenticationLevel.SIMPLE );

        if ( dn == null )
        {
            dn = "";
        }

        CoreSession session = service.getSession( principal );
        LdapContext ctx = new ServerLdapContext( service, session, new LdapDN( dn ) );
        return ctx;
    }


    public static CoreSession getCoreSession( String principalDn, DirectoryService service, String dn )
        throws Exception
    {
        if ( principalDn == null )
        {
            principalDn = "";
        }
        
        LdapDN userDn = new LdapDN( principalDn );
        userDn.normalize( service.getRegistries().getAttributeTypeRegistry().getNormalizerMapping() );
        LdapPrincipal principal = new LdapPrincipal( userDn, AuthenticationLevel.SIMPLE );
        
        if ( dn == null )
        {
            dn = "";
        }
        
        CoreSession session = service.getSession( principal );
        return session;
    }


    public static LdapContext getSystemContext( DirectoryService service ) throws Exception
    {
        return getContext( ServerDNConstants.ADMIN_SYSTEM_DN, service, ServerDNConstants.SYSTEM_DN );
    }


    public static LdapContext getSchemaContext( DirectoryService service ) throws Exception
    {
        return getContext( ServerDNConstants.ADMIN_SYSTEM_DN, service, ServerDNConstants.OU_SCHEMA_DN );
    }


    public static LdapContext getRootContext( DirectoryService service ) throws Exception
    {
        return getContext( ServerDNConstants.ADMIN_SYSTEM_DN, service, "" );
    }


    public static void apply( DirectoryService service, LdifEntry entry ) throws Exception
    {
        LdapDN dn = new LdapDN( entry.getDn() );
        CoreSession session = service.getAdminSession();

        switch( entry.getChangeType().getChangeType() )
        {
            case( ChangeType.ADD_ORDINAL ):
                session.add( 
                    new DefaultServerEntry( service.getRegistries(), entry.getEntry() ) ); 
                break;
                
            case( ChangeType.DELETE_ORDINAL ):
                session.delete( dn );
                break;
                
            case( ChangeType.MODDN_ORDINAL ):
            case( ChangeType.MODRDN_ORDINAL ):
                Rdn newRdn = new Rdn( entry.getNewRdn() );
            
                if ( entry.getNewSuperior() != null )
                {
                    // It's a move. The superior have changed
                    // Let's see if it's a rename too
                    Rdn oldRdn = dn.getRdn();
                    LdapDN newSuperior = new LdapDN( entry.getNewSuperior() );
                    
                    if ( dn.size() == 0 )
                    {
                        throw new IllegalStateException( "can't move the root DSE" );
                    }
                    else if ( oldRdn.equals( newRdn ) )
                    {
                        // Same rdn : it's a move
                        session.move( dn, newSuperior );
                    }
                    else
                    {
                        // it's a move and rename 
                        session.moveAndRename( dn, newSuperior, newRdn, entry.isDeleteOldRdn() );
                    }
                }
                else
                {
                    // it's a rename
                    session.rename( dn, newRdn, entry.isDeleteOldRdn() );
                }
                
                break;

            case( ChangeType.MODIFY_ORDINAL ):
                session.modify( dn, entry.getModificationItems() );
                break;

            default:
                throw new IllegalStateException( "Unidentified change type value: " + entry.getChangeType() );
        }
    }


    public static LdifEntry getUserAddLdif( String dnstr, byte[] password, String cn, String sn )
            throws InvalidNameException, NamingException
    {
        LdapDN dn = new LdapDN( dnstr );
        LdifEntry ldif = new LdifEntry();
        ldif.setDn( dnstr );
        ldif.setChangeType( ChangeType.Add );

        EntryAttribute attr = new DefaultClientAttribute( "objectClass", 
            "top", "person", "organizationalPerson", "inetOrgPerson" );
        ldif.addAttribute( attr );

        attr = new DefaultClientAttribute( "ou", "Engineering", "People" );
        ldif.addAttribute( attr );

        String uid = ( String ) dn.getRdn().getValue();
        ldif.putAttribute( "uid", uid );

        ldif.putAttribute( "l", "Bogusville" );
        ldif.putAttribute( "cn", cn );
        ldif.putAttribute( "sn", sn );
        ldif.putAttribute( "mail", uid + "@apache.org" );
        ldif.putAttribute( "telephoneNumber", "+1 408 555 4798" );
        ldif.putAttribute( "facsimileTelephoneNumber", "+1 408 555 9751" );
        ldif.putAttribute( "roomnumber", "4612" );
        ldif.putAttribute( "userPassword", password );

        String givenName = cn.split( " " )[0];
        ldif.putAttribute( "givenName", givenName );
        return ldif;
    }
}
<|MERGE_RESOLUTION|>--- conflicted
+++ resolved
@@ -1,25 +1,24 @@
-/*
- * Licensed to the Apache Software Foundation (ASF) under one
- * or more contributor license agreements.  See the NOTICE file
- * distributed with this work for additional information
- * regarding copyright ownership.  The ASF licenses this file
- * to you under the Apache License, Version 2.0 (the
- * "License"); you may not use this file except in compliance
- * with the License.  You may obtain a copy of the License at
- *
- *  http://www.apache.org/licenses/LICENSE-2.0
- *
- * Unless required by applicable law or agreed to in writing,
- * software distributed under the License is distributed on an
- * "AS IS" BASIS, WITHOUT WARRANTIES OR CONDITIONS OF ANY
- * KIND, either express or implied.  See the License for the
- * specific language governing permissions and limitations
- * under the License.
- */
-package org.apache.directory.server.core.integ;
-
-
-<<<<<<< HEAD
+/*
+ * Licensed to the Apache Software Foundation (ASF) under one
+ * or more contributor license agreements.  See the NOTICE file
+ * distributed with this work for additional information
+ * regarding copyright ownership.  The ASF licenses this file
+ * to you under the Apache License, Version 2.0 (the
+ * "License"); you may not use this file except in compliance
+ * with the License.  You may obtain a copy of the License at
+ *
+ *  http://www.apache.org/licenses/LICENSE-2.0
+ *
+ * Unless required by applicable law or agreed to in writing,
+ * software distributed under the License is distributed on an
+ * "AS IS" BASIS, WITHOUT WARRANTIES OR CONDITIONS OF ANY
+ * KIND, either express or implied.  See the License for the
+ * specific language governing permissions and limitations
+ * under the License.
+ */
+package org.apache.directory.server.core.integ;
+
+
 import java.io.File;
 import java.io.IOException;
 import java.util.List;
@@ -31,260 +30,239 @@
 import org.apache.directory.server.constants.ServerDNConstants;
 import org.apache.directory.server.core.DirectoryService;
 import org.apache.directory.server.core.authn.LdapPrincipal;
+import org.apache.directory.server.core.entry.DefaultServerEntry;
 import org.apache.directory.shared.ldap.constants.AuthenticationLevel;
-import org.apache.directory.shared.ldap.ldif.ChangeType;
-import org.apache.directory.shared.ldap.ldif.LdifEntry;
-import org.apache.directory.shared.ldap.ldif.LdifReader;
-import org.apache.directory.shared.ldap.message.AttributeImpl;
-import org.apache.directory.shared.ldap.name.LdapDN;
-import org.slf4j.Logger;
-import org.slf4j.LoggerFactory;
-=======
-import java.io.File;
-import java.io.IOException;
-import java.util.List;
-import javax.naming.InvalidNameException;
-import javax.naming.NamingException;
-import javax.naming.ldap.LdapContext;
-
-import org.apache.commons.io.FileUtils;
-import org.apache.directory.server.constants.ServerDNConstants;
-import org.apache.directory.server.core.DirectoryService;
-import org.apache.directory.server.core.authn.LdapPrincipal;
-import org.apache.directory.server.core.entry.DefaultServerEntry;
-import org.apache.directory.shared.ldap.constants.AuthenticationLevel;
-import org.apache.directory.shared.ldap.entry.EntryAttribute;
-import org.apache.directory.shared.ldap.entry.client.DefaultClientAttribute;
+import org.apache.directory.shared.ldap.entry.EntryAttribute;
+import org.apache.directory.shared.ldap.entry.client.DefaultClientAttribute;
 import org.apache.directory.shared.ldap.ldif.ChangeType;
 import org.apache.directory.shared.ldap.ldif.LdifEntry;
 import org.apache.directory.shared.ldap.ldif.LdifReader;
 import org.apache.directory.shared.ldap.name.LdapDN;
-import org.apache.directory.shared.ldap.name.Rdn;
+import org.apache.directory.shared.ldap.name.Rdn;
 import org.slf4j.Logger;
 import org.slf4j.LoggerFactory;
 
-import org.apache.directory.server.core.CoreSession;
-import org.apache.directory.server.core.jndi.ServerLdapContext;
->>>>>>> 6a3760ee
-
-
-/**
- * Integration test utility methods.
- *
- * @author <a href="mailto:dev@directory.apache.org">Apache Directory Project</a>
- * @version $Rev$, $Date$
- */
-public class IntegrationUtils
+import org.apache.directory.server.core.CoreSession;
+import org.apache.directory.server.core.jndi.ServerLdapContext;
+
+
+/**
+ * Integration test utility methods.
+ *
+ * @author <a href="mailto:dev@directory.apache.org">Apache Directory Project</a>
+ * @version $Rev$, $Date$
+ */
+public class IntegrationUtils
 {
-    /** The class logger */
-    private static final Logger LOG = LoggerFactory.getLogger( IntegrationUtils.class );
-
-
-    /**
-     * Deletes the working directory.
-     *
-     * @param wkdir the working directory to delete
-     * @throws IOException if the working directory cannot be deleted
-     */
-    public static void doDelete( File wkdir ) throws IOException
-    {
-        if ( wkdir.exists() )
-        {
-            try
-            {
-                FileUtils.deleteDirectory( wkdir );
-            }
-            catch ( IOException e )
-            {
-                LOG.error( "Failed to delete the working directory.", e );
-            }
-        }
-        if ( wkdir.exists() )
-        {
-            throw new IOException( "Failed to delete: " + wkdir );
-        }
-    }
-
-
-    /**
-     * Inject an ldif String into the server. DN must be relative to the
-     * root.
-     *
-     * @param service the directory service to use 
-     * @param ldif the ldif containing entries to add to the server.
-     * @throws NamingException if there is a problem adding the entries from the LDIF
-     */
-    public static void injectEntries( DirectoryService service, String ldif ) throws Exception
-    {
-        LdifReader reader = new LdifReader();
-        List<LdifEntry> entries = reader.parseLdif( ldif );
-
-        for ( LdifEntry entry : entries )
-        {
-            service.getAdminSession().add( 
-                new DefaultServerEntry( service.getRegistries(), entry.getEntry() ) ); 
-        }
-    }
-
-
-    public static LdifEntry getUserAddLdif() throws InvalidNameException, NamingException
-    {
-        return getUserAddLdif( "uid=akarasulu,ou=users,ou=system", "test".getBytes(), "Alex Karasulu", "Karasulu" );
-    }
-
-
-    public static LdapContext getContext( String principalDn, DirectoryService service, String dn )
-            throws Exception
-    {
-        if ( principalDn == null )
-        {
-            principalDn = "";
-        }
-
-        LdapDN userDn = new LdapDN( principalDn );
-        userDn.normalize( service.getRegistries().getAttributeTypeRegistry().getNormalizerMapping() );
-        LdapPrincipal principal = new LdapPrincipal( userDn, AuthenticationLevel.SIMPLE );
-
-        if ( dn == null )
-        {
-            dn = "";
-        }
-
-        CoreSession session = service.getSession( principal );
-        LdapContext ctx = new ServerLdapContext( service, session, new LdapDN( dn ) );
-        return ctx;
-    }
-
-
-    public static CoreSession getCoreSession( String principalDn, DirectoryService service, String dn )
-        throws Exception
-    {
-        if ( principalDn == null )
-        {
-            principalDn = "";
-        }
-        
-        LdapDN userDn = new LdapDN( principalDn );
-        userDn.normalize( service.getRegistries().getAttributeTypeRegistry().getNormalizerMapping() );
-        LdapPrincipal principal = new LdapPrincipal( userDn, AuthenticationLevel.SIMPLE );
-        
-        if ( dn == null )
-        {
-            dn = "";
-        }
-        
-        CoreSession session = service.getSession( principal );
-        return session;
-    }
-
-
-    public static LdapContext getSystemContext( DirectoryService service ) throws Exception
-    {
-        return getContext( ServerDNConstants.ADMIN_SYSTEM_DN, service, ServerDNConstants.SYSTEM_DN );
-    }
-
-
-    public static LdapContext getSchemaContext( DirectoryService service ) throws Exception
-    {
-        return getContext( ServerDNConstants.ADMIN_SYSTEM_DN, service, ServerDNConstants.OU_SCHEMA_DN );
-    }
-
-
-    public static LdapContext getRootContext( DirectoryService service ) throws Exception
-    {
-        return getContext( ServerDNConstants.ADMIN_SYSTEM_DN, service, "" );
-    }
-
-
-    public static void apply( DirectoryService service, LdifEntry entry ) throws Exception
-    {
-        LdapDN dn = new LdapDN( entry.getDn() );
-        CoreSession session = service.getAdminSession();
-
-        switch( entry.getChangeType().getChangeType() )
-        {
-            case( ChangeType.ADD_ORDINAL ):
-                session.add( 
-                    new DefaultServerEntry( service.getRegistries(), entry.getEntry() ) ); 
+    /** The class logger */
+    private static final Logger LOG = LoggerFactory.getLogger( IntegrationUtils.class );
+
+
+    /**
+     * Deletes the working directory.
+     *
+     * @param wkdir the working directory to delete
+     * @throws IOException if the working directory cannot be deleted
+     */
+    public static void doDelete( File wkdir ) throws IOException
+    {
+        if ( wkdir.exists() )
+        {
+            try
+            {
+                FileUtils.deleteDirectory( wkdir );
+            }
+            catch ( IOException e )
+            {
+                LOG.error( "Failed to delete the working directory.", e );
+            }
+        }
+        if ( wkdir.exists() )
+        {
+            throw new IOException( "Failed to delete: " + wkdir );
+        }
+    }
+
+
+    /**
+     * Inject an ldif String into the server. DN must be relative to the
+     * root.
+     *
+     * @param service the directory service to use 
+     * @param ldif the ldif containing entries to add to the server.
+     * @throws NamingException if there is a problem adding the entries from the LDIF
+     */
+    public static void injectEntries( DirectoryService service, String ldif ) throws Exception
+    {
+        LdifReader reader = new LdifReader();
+        List<LdifEntry> entries = reader.parseLdif( ldif );
+
+        for ( LdifEntry entry : entries )
+        {
+            service.getAdminSession().add( 
+                new DefaultServerEntry( service.getRegistries(), entry.getEntry() ) ); 
+        }
+    }
+
+
+    public static LdifEntry getUserAddLdif() throws InvalidNameException, NamingException
+    {
+        return getUserAddLdif( "uid=akarasulu,ou=users,ou=system", "test".getBytes(), "Alex Karasulu", "Karasulu" );
+    }
+
+
+    public static LdapContext getContext( String principalDn, DirectoryService service, String dn )
+            throws Exception
+    {
+        if ( principalDn == null )
+        {
+            principalDn = "";
+        }
+
+        LdapDN userDn = new LdapDN( principalDn );
+        userDn.normalize( service.getRegistries().getAttributeTypeRegistry().getNormalizerMapping() );
+        LdapPrincipal principal = new LdapPrincipal( userDn, AuthenticationLevel.SIMPLE );
+
+        if ( dn == null )
+        {
+            dn = "";
+        }
+
+        CoreSession session = service.getSession( principal );
+        LdapContext ctx = new ServerLdapContext( service, session, new LdapDN( dn ) );
+        return ctx;
+    }
+
+
+    public static CoreSession getCoreSession( String principalDn, DirectoryService service, String dn )
+        throws Exception
+    {
+        if ( principalDn == null )
+        {
+            principalDn = "";
+        }
+        
+        LdapDN userDn = new LdapDN( principalDn );
+        userDn.normalize( service.getRegistries().getAttributeTypeRegistry().getNormalizerMapping() );
+        LdapPrincipal principal = new LdapPrincipal( userDn, AuthenticationLevel.SIMPLE );
+        
+        if ( dn == null )
+        {
+            dn = "";
+        }
+        
+        CoreSession session = service.getSession( principal );
+        return session;
+    }
+
+
+    public static LdapContext getSystemContext( DirectoryService service ) throws Exception
+    {
+        return getContext( ServerDNConstants.ADMIN_SYSTEM_DN, service, ServerDNConstants.SYSTEM_DN );
+    }
+
+
+    public static LdapContext getSchemaContext( DirectoryService service ) throws Exception
+    {
+        return getContext( ServerDNConstants.ADMIN_SYSTEM_DN, service, ServerDNConstants.OU_SCHEMA_DN );
+    }
+
+
+    public static LdapContext getRootContext( DirectoryService service ) throws Exception
+    {
+        return getContext( ServerDNConstants.ADMIN_SYSTEM_DN, service, "" );
+    }
+
+
+    public static void apply( DirectoryService service, LdifEntry entry ) throws Exception
+    {
+        LdapDN dn = new LdapDN( entry.getDn() );
+        CoreSession session = service.getAdminSession();
+
+        switch( entry.getChangeType().getChangeType() )
+        {
+            case( ChangeType.ADD_ORDINAL ):
+                session.add( 
+                    new DefaultServerEntry( service.getRegistries(), entry.getEntry() ) ); 
                 break;
-                
-            case( ChangeType.DELETE_ORDINAL ):
-                session.delete( dn );
+                
+            case( ChangeType.DELETE_ORDINAL ):
+                session.delete( dn );
                 break;
-                
-            case( ChangeType.MODDN_ORDINAL ):
-            case( ChangeType.MODRDN_ORDINAL ):
-                Rdn newRdn = new Rdn( entry.getNewRdn() );
-            
-                if ( entry.getNewSuperior() != null )
-                {
-                    // It's a move. The superior have changed
-                    // Let's see if it's a rename too
-                    Rdn oldRdn = dn.getRdn();
-                    LdapDN newSuperior = new LdapDN( entry.getNewSuperior() );
-                    
-                    if ( dn.size() == 0 )
-                    {
-                        throw new IllegalStateException( "can't move the root DSE" );
-                    }
-                    else if ( oldRdn.equals( newRdn ) )
-                    {
-                        // Same rdn : it's a move
-                        session.move( dn, newSuperior );
-                    }
-                    else
-                    {
-                        // it's a move and rename 
-                        session.moveAndRename( dn, newSuperior, newRdn, entry.isDeleteOldRdn() );
-                    }
-                }
-                else
-                {
-                    // it's a rename
-                    session.rename( dn, newRdn, entry.isDeleteOldRdn() );
-                }
-                
+                
+            case( ChangeType.MODDN_ORDINAL ):
+            case( ChangeType.MODRDN_ORDINAL ):
+                Rdn newRdn = new Rdn( entry.getNewRdn() );
+            
+                if ( entry.getNewSuperior() != null )
+                {
+                    // It's a move. The superior have changed
+                    // Let's see if it's a rename too
+                    Rdn oldRdn = dn.getRdn();
+                    LdapDN newSuperior = new LdapDN( entry.getNewSuperior() );
+                    
+                    if ( dn.size() == 0 )
+                    {
+                        throw new IllegalStateException( "can't move the root DSE" );
+                    }
+                    else if ( oldRdn.equals( newRdn ) )
+                    {
+                        // Same rdn : it's a move
+                        session.move( dn, newSuperior );
+                    }
+                    else
+                    {
+                        // it's a move and rename 
+                        session.moveAndRename( dn, newSuperior, newRdn, entry.isDeleteOldRdn() );
+                    }
+                }
+                else
+                {
+                    // it's a rename
+                    session.rename( dn, newRdn, entry.isDeleteOldRdn() );
+                }
+                
                 break;
 
-            case( ChangeType.MODIFY_ORDINAL ):
-                session.modify( dn, entry.getModificationItems() );
-                break;
-
-            default:
-                throw new IllegalStateException( "Unidentified change type value: " + entry.getChangeType() );
-        }
-    }
-
-
-    public static LdifEntry getUserAddLdif( String dnstr, byte[] password, String cn, String sn )
-            throws InvalidNameException, NamingException
-    {
-        LdapDN dn = new LdapDN( dnstr );
-        LdifEntry ldif = new LdifEntry();
-        ldif.setDn( dnstr );
-        ldif.setChangeType( ChangeType.Add );
-
-        EntryAttribute attr = new DefaultClientAttribute( "objectClass", 
-            "top", "person", "organizationalPerson", "inetOrgPerson" );
-        ldif.addAttribute( attr );
-
-        attr = new DefaultClientAttribute( "ou", "Engineering", "People" );
-        ldif.addAttribute( attr );
-
-        String uid = ( String ) dn.getRdn().getValue();
-        ldif.putAttribute( "uid", uid );
-
-        ldif.putAttribute( "l", "Bogusville" );
-        ldif.putAttribute( "cn", cn );
-        ldif.putAttribute( "sn", sn );
-        ldif.putAttribute( "mail", uid + "@apache.org" );
-        ldif.putAttribute( "telephoneNumber", "+1 408 555 4798" );
-        ldif.putAttribute( "facsimileTelephoneNumber", "+1 408 555 9751" );
-        ldif.putAttribute( "roomnumber", "4612" );
-        ldif.putAttribute( "userPassword", password );
-
-        String givenName = cn.split( " " )[0];
-        ldif.putAttribute( "givenName", givenName );
-        return ldif;
-    }
-}
+            case( ChangeType.MODIFY_ORDINAL ):
+                session.modify( dn, entry.getModificationItems() );
+                break;
+
+            default:
+                throw new IllegalStateException( "Unidentified change type value: " + entry.getChangeType() );
+        }
+    }
+
+
+    public static LdifEntry getUserAddLdif( String dnstr, byte[] password, String cn, String sn )
+            throws InvalidNameException, NamingException
+    {
+        LdapDN dn = new LdapDN( dnstr );
+        LdifEntry ldif = new LdifEntry();
+        ldif.setDn( dnstr );
+        ldif.setChangeType( ChangeType.Add );
+
+        EntryAttribute attr = new DefaultClientAttribute( "objectClass", 
+            "top", "person", "organizationalPerson", "inetOrgPerson" );
+        ldif.addAttribute( attr );
+
+        attr = new DefaultClientAttribute( "ou", "Engineering", "People" );
+        ldif.addAttribute( attr );
+
+        String uid = ( String ) dn.getRdn().getValue();
+        ldif.putAttribute( "uid", uid );
+
+        ldif.putAttribute( "l", "Bogusville" );
+        ldif.putAttribute( "cn", cn );
+        ldif.putAttribute( "sn", sn );
+        ldif.putAttribute( "mail", uid + "@apache.org" );
+        ldif.putAttribute( "telephoneNumber", "+1 408 555 4798" );
+        ldif.putAttribute( "facsimileTelephoneNumber", "+1 408 555 9751" );
+        ldif.putAttribute( "roomnumber", "4612" );
+        ldif.putAttribute( "userPassword", password );
+
+        String givenName = cn.split( " " )[0];
+        ldif.putAttribute( "givenName", givenName );
+        return ldif;
+    }
+}
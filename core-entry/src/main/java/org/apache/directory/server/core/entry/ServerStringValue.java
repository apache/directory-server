/*
 * Licensed to the Apache Software Foundation (ASF) under one
 * or more contributor license agreements.  See the NOTICE file
 * distributed with this work for additional information
 * regarding copyright ownership.  The ASF licenses this file
 * to you under the Apache License, Version 2.0 (the
 * "License"); you may not use this file except in compliance
 * with the License.  You may obtain a copy of the License at
 *
 *  http://www.apache.org/licenses/LICENSE-2.0
 *
 * Unless required by applicable law or agreed to in writing,
 * software distributed under the License is distributed on an
 * "AS IS" BASIS, WITHOUT WARRANTIES OR CONDITIONS OF ANY
 * KIND, either express or implied.  See the License for the
 * specific language governing permissions and limitations
 * under the License.
 */
package org.apache.directory.server.core.entry;


import org.apache.directory.shared.ldap.NotImplementedException;
import org.apache.directory.shared.ldap.entry.Value;
import org.apache.directory.shared.ldap.entry.client.ClientStringValue;
import org.apache.directory.shared.ldap.schema.AttributeType;
import org.apache.directory.shared.ldap.schema.MatchingRule;
import org.apache.directory.shared.ldap.schema.Normalizer;
import org.slf4j.Logger;
import org.slf4j.LoggerFactory;

import javax.naming.NamingException;

import java.io.Externalizable;
import java.io.IOException;
import java.io.ObjectInput;
import java.io.ObjectOutput;
import java.util.Comparator;


/**
 * A server side schema aware wrapper around a String attribute value.
 * This value wrapper uses schema information to syntax check values,
 * and to compare them for equality and ordering.  It caches results
 * and invalidates them when the wrapped value changes.
 *
 * @author <a href="mailto:dev@directory.apache.org">Apache Directory Project</a>
 * @version $Rev$, $Date$
 */
public class ServerStringValue extends ClientStringValue
{
    /** Used for serialization */
    public static final long serialVersionUID = 2L;
    
    /** logger for reporting errors that might not be handled properly upstream */
    private static final Logger LOG = LoggerFactory.getLogger( ServerStringValue.class );

    /** reference to the attributeType which is not serialized */
    private transient AttributeType attributeType;


    // -----------------------------------------------------------------------
    // utility methods
    // -----------------------------------------------------------------------
    /**
     * Utility method to get some logs if an assert fails
     */
    protected String logAssert( String message )
    {
        LOG.error(  message );
        return message;
    }

    
    /**
     *  Check the attributeType member. It should not be null, 
     *  and it should contains a syntax.
     */
    protected String checkAttributeType( AttributeType attributeType )
    {
        try
        {
            if ( attributeType == null )
            {
                return "The AttributeType parameter should not be null";
            }
            
            if ( attributeType.getSyntax() == null )
            {
                return "There is no Syntax associated with this attributeType";
            }

            return null;
        }
        catch ( NamingException ne )
        {
            return "This AttributeType is incorrect";
        }
    }

    
    // -----------------------------------------------------------------------
    // Constructors
    // -----------------------------------------------------------------------
    /**
     * Creates a ServerStringValue without an initial wrapped value.
     *
     * @param attributeType the schema type associated with this ServerStringValue
     */
    public ServerStringValue( AttributeType attributeType )
    {
        super();
        if ( attributeType == null )
        {
            throw new IllegalArgumentException( "The AttributeType parameter should not be null" );
        }

        try
        {
            if ( attributeType.getSyntax() == null )
            {
                throw new IllegalArgumentException( "There is no Syntax associated with this attributeType" );
            }

            if ( ! attributeType.getSyntax().isHumanReadable() )
            {
                LOG.warn( "Treating a value of a binary attribute {} as a String: " +
                        "\nthis could cause data corruption!", attributeType.getName() );
            }
        }
        catch( NamingException e )
        {
            LOG.error( "Failed to resolve syntax for attributeType {}", attributeType, e );
        }

        this.attributeType = attributeType;
    }


    /**
     * Creates a ServerStringValue with an initial wrapped String value.
     *
     * @param attributeType the schema type associated with this ServerStringValue
     * @param wrapped the value to wrap which can be null
     */
    public ServerStringValue( AttributeType attributeType, String wrapped )
    {
        this( attributeType );
        this.wrapped = wrapped;
    }


    /**
     * Creates a ServerStringValue with an initial wrapped String value and
     * a normalized value.
     *
     * @param attributeType the schema type associated with this ServerStringValue
     * @param wrapped the value to wrap which can be null
     * @param normalizedValue the normalized value
     */
    /** No protection */ ServerStringValue( AttributeType attributeType, String wrapped, String normalizedValue, boolean valid )
    {
        super( wrapped );
        this.normalized = true;
        this.attributeType = attributeType;
        this.normalizedValue = normalizedValue;
        this.valid = valid;
    }


    // -----------------------------------------------------------------------
    // Value<String> Methods, overloaded
    // -----------------------------------------------------------------------
    /**
     * @return a copy of the current value
     */
    public ServerStringValue clone()
    {
        ServerStringValue clone = (ServerStringValue)super.clone();
        
        return clone;
    }
    
    


    // -----------------------------------------------------------------------
    // ServerValue<String> Methods
    // -----------------------------------------------------------------------
    /**
     * Compute the normalized (canonical) representation for the wrapped string.
     * If the wrapped String is null, the normalized form will be null too.  
     *
     * @throws NamingException if the value cannot be properly normalized
     */
    public void normalize() throws NamingException
    {
        // If the value is already normalized, get out.
        if ( normalized )
        {
            return;
        }
        
        Normalizer normalizer = getNormalizer();

        if ( normalizer == null )
        {
            normalizedValue = wrapped;
        }
        else
        {
            normalizedValue = ( String ) normalizer.normalize( wrapped );
        }

        normalized = true;
    }
    

    /**
     * Gets the normalized (canonical) representation for the wrapped string.
     * If the wrapped String is null, null is returned, otherwise the normalized
     * form is returned.  If no the normalizedValue is null, then this method
     * will attempt to generate it from the wrapped value: repeated calls to
     * this method do not unnecessarily normalize the wrapped value.  Only changes
     * to the wrapped value result in attempts to normalize the wrapped value.
     *
     * @return gets the normalized value
     * @throws NamingException if the value cannot be properly normalized
     */
    public String getNormalizedValue() 
    {
        if ( isNull() )
        {
            normalized = true;
            return null;
        }

        if ( !normalized )
        {
            try
            {
                normalize();
            }
            catch ( NamingException ne )
            {
                String message = "Cannot normalize the value :" + ne.getMessage();
                LOG.warn( message );
                normalized = false;
            }
        }

        return normalizedValue;
    }


    /**
     * Uses the syntaxChecker associated with the attributeType to check if the
     * value is valid.  Repeated calls to this method do not attempt to re-check
     * the syntax of the wrapped value every time if the wrapped value does not
     * change. Syntax checks only result on the first check, and when the wrapped
     * value changes.
     *
     * @see Value#isValid()
     */
    public final boolean isValid()
    {
        if ( valid != null )
        {
            return valid;
        }

        try
        {
            valid = attributeType.getSyntax().getSyntaxChecker().isValidSyntax( get() );
        }
        catch ( NamingException ne )
        {
            String message = "Cannot check the syntax : " + ne.getMessage();
            LOG.error( message );
            valid = false;
        }
        
        return valid;
    }


    /**
<<<<<<< HEAD
     * @see Value#compareTo(Value)
=======
     * @see Value#compareTo(Object)
>>>>>>> 02f20165
     * @throws IllegalStateException on failures to extract the comparator, or the
     * normalizers needed to perform the required comparisons based on the schema
     */
    public int compareTo( Value<String> value )
    {
        if ( isNull() )
        {
            if ( ( value == null ) || value.isNull() )
            {
                return 0;
            }
            else
            {
                return -1;
            }
        }
        else if ( ( value == null ) || value.isNull() )
        {
            return 1;
        }

        if ( value instanceof ServerStringValue )
        {
            ServerStringValue stringValue = ( ServerStringValue ) value;
            
            // Normalizes the compared value
            try
            {
                stringValue.normalize();
            }
            catch ( NamingException ne )
            {
                String message = "Cannot normalize the wrapped value " + stringValue; 
                LOG.error( message );
            }
            
            // Normalizes the value
            try
            {
                normalize();
            }
            catch ( NamingException ne )
            {
                String message = "Cannot normalize the wrapped value " + this;
                LOG.error( message );
            }

            try
            {
                //noinspection unchecked
                return getComparator().compare( getNormalizedValue(), stringValue.getNormalizedValue() );
            }
            catch ( NamingException e )
            {
                String msg = "Failed to compare normalized values for " + this + " and " + value;
                LOG.error( msg, e );
                throw new IllegalStateException( msg, e );
            }
        }

        String message = "I don't know what to do if value is not a ServerStringValue";
        LOG.error( message );
        throw new NotImplementedException( message );
    }


    /**
     * Get the associated AttributeType
     * @return The AttributeType
     */
    public AttributeType getAttributeType()
    {
        return attributeType;
    }


    /**
     * Check if the value is stored into an instance of the given 
     * AttributeType, or one of its ascendant.
     * 
     * For instance, if the Value is associated with a CommonName,
     * checking for Name will match.
     * 
     * @param attributeType The AttributeType we are looking at
     * @return <code>true</code> if the value is associated with the given
     * attributeType or one of its ascendant
     */
    public boolean instanceOf( AttributeType attributeType ) throws NamingException
    {
        if ( this.attributeType.equals( attributeType ) )
        {
            return true;
        }

        return this.attributeType.isDescentantOf( attributeType );
    }


    // -----------------------------------------------------------------------
    // Object Methods
    // -----------------------------------------------------------------------
    /**
     * Checks to see if this ServerStringValue equals the supplied object.
     *
     * This equals implementation overrides the StringValue implementation which
     * is not schema aware.
     * 
     * Two ServerStringValues are equal if they have the same AttributeType,
     * they are both null, their value are equal or their normalized value 
     * are equal. If the AttributeType has a comparator, we use it to
     * compare both values.
     * @throws IllegalStateException on failures to extract the comparator, or the
     * normalizers needed to perform the required comparisons based on the schema
     */
    public boolean equals( Object obj )
    {
        if ( this == obj )
        {
            return true;
        }
        
        if ( ! ( obj instanceof ServerStringValue ) )
        {
            return false;
        }

        ServerStringValue other = ( ServerStringValue ) obj;
        
        if ( !attributeType.equals( other.attributeType ) )
        {
            return false;
        }
        
        if ( isNull() )
        {
            return other.isNull();
        }

        // Shortcut : compare the values without normalization
        // If they are equal, we may avoid a normalization.
        // Note : if two values are equal, then their normalized
        // value are equal too if their attributeType are equal. 
        if ( get().equals( other.get() ) )
        {
            return true;
        }
        else 
        {
            try
            {
                Comparator<String> comparator = getComparator();

                // Compare normalized values
                if ( comparator == null )
                {
                    return getNormalizedValue().equals( other.getNormalizedValue() );
                }
                else
                {
                    return comparator.compare( getNormalizedValue(), other.getNormalizedValue() ) == 0;
                }
            }
            catch ( NamingException ne )
            {
                return false;
            }
        }
    }


    // -----------------------------------------------------------------------
    // Private Helper Methods (might be put into abstract base class)
    // -----------------------------------------------------------------------


    /**
     * Find a matchingRule to use for normalization and comparison.  If an equality
     * matchingRule cannot be found it checks to see if other matchingRules are
     * available: SUBSTR, and ORDERING.  If a matchingRule cannot be found null is
     * returned.
     *
     * @return a matchingRule or null if one cannot be found for the attributeType
     * @throws NamingException if resolution of schema entities fail
     */
    private MatchingRule getMatchingRule() throws NamingException
    {
        MatchingRule mr = attributeType.getEquality();

        if ( mr == null )
        {
            mr = attributeType.getOrdering();
        }

        if ( mr == null )
        {
            mr = attributeType.getSubstr();
        }

        return mr;
    }


    /**
     * Gets a normalizer using getMatchingRule() to resolve the matchingRule
     * that the normalizer is extracted from.
     *
     * @return a normalizer associated with the attributeType or null if one cannot be found
     * @throws NamingException if resolution of schema entities fail
     */
    private Normalizer getNormalizer() throws NamingException
    {
        MatchingRule mr = getMatchingRule();

        if ( mr == null )
        {
            return null;
        }

        return mr.getNormalizer();
    }


    /**
     * Implement the hashCode method.
     * 
     * @see Object#hashCode()
     * @throws IllegalStateException on failures to extract the comparator, or the
     * normalizers needed to perform the required comparisons based on the schema
     */
    public int hashCode()
    {
        // return the OID hashcode if the value is null. 
        if ( isNull() )
        {
            return attributeType.getOid().hashCode();
        }

        // If the normalized value is null, will default to wrapped
        // which cannot be null at this point.
        int h = 17;
        
        String normalized = getNormalizedValue();
        
        if ( normalized != null )
        {
            h = h*37 + normalized.hashCode();
        }
        
        // Add the OID hashcode
        h = h*37 + attributeType.getOid().hashCode();
        
        return h;
    }

    
    /**
     * Gets a comparator using getMatchingRule() to resolve the matching
     * that the comparator is extracted from.
     *
     * @return a comparator associated with the attributeType or null if one cannot be found
     * @throws NamingException if resolution of schema entities fail
     */
    private Comparator getComparator() throws NamingException
    {
        MatchingRule mr = getMatchingRule();

        if ( mr == null )
        {
            return null;
        }

        return mr.getComparator();
    }
    
    
    /**
     * @see Externalizable#writeExternal(ObjectOutput)
     * 
     * We will write the value and the normalized value, only
     * if the normalized value is different.
     * 
     * The data will be stored following this structure :
     * 
     *  [UP value]
     *  [Norm value] (will be null if normValue == upValue)
     */
    public void writeExternal( ObjectOutput out ) throws IOException
    {
        if ( get() != null )
        {
            out.writeUTF( get() );
            
            try
            {
                normalize();
            }
            catch ( NamingException ne )
            {
                normalizedValue = null;
            }
            
            if ( get().equals( normalizedValue ) )
            {
                // If the normalized value is equal to the UP value,
                // don't save it
                out.writeUTF( "" );
            }
            else
            {
                out.writeUTF( normalizedValue );
            }
        }
        
        out.flush();
    }

    
    /**
     * @see Externalizable#readExternal(ObjectInput)
     */
    public void readExternal( ObjectInput in ) throws IOException, ClassNotFoundException
    {
        if ( in.available() == 0 )
        {
            set( null );
            normalizedValue = null;
        }
        else
        {
            String wrapped = in.readUTF();
            
            set( wrapped );
            
            normalizedValue = in.readUTF();
            
            if ( ( normalizedValue.length() == 0 ) &&  ( wrapped.length() != 0 ) )
            {
                // In this case, the normalized value is equal to the UP value
                normalizedValue = wrapped;
                setNormalized( true );
            }
            else
            {
                setNormalized( false );
            }
        }
    }
}
<|MERGE_RESOLUTION|>--- conflicted
+++ resolved
@@ -1,639 +1,635 @@
-/*
- * Licensed to the Apache Software Foundation (ASF) under one
- * or more contributor license agreements.  See the NOTICE file
- * distributed with this work for additional information
- * regarding copyright ownership.  The ASF licenses this file
- * to you under the Apache License, Version 2.0 (the
- * "License"); you may not use this file except in compliance
- * with the License.  You may obtain a copy of the License at
- *
- *  http://www.apache.org/licenses/LICENSE-2.0
- *
- * Unless required by applicable law or agreed to in writing,
- * software distributed under the License is distributed on an
- * "AS IS" BASIS, WITHOUT WARRANTIES OR CONDITIONS OF ANY
- * KIND, either express or implied.  See the License for the
- * specific language governing permissions and limitations
- * under the License.
- */
-package org.apache.directory.server.core.entry;
-
-
-import org.apache.directory.shared.ldap.NotImplementedException;
-import org.apache.directory.shared.ldap.entry.Value;
-import org.apache.directory.shared.ldap.entry.client.ClientStringValue;
-import org.apache.directory.shared.ldap.schema.AttributeType;
-import org.apache.directory.shared.ldap.schema.MatchingRule;
-import org.apache.directory.shared.ldap.schema.Normalizer;
-import org.slf4j.Logger;
-import org.slf4j.LoggerFactory;
-
-import javax.naming.NamingException;
-
-import java.io.Externalizable;
-import java.io.IOException;
-import java.io.ObjectInput;
-import java.io.ObjectOutput;
-import java.util.Comparator;
-
-
-/**
- * A server side schema aware wrapper around a String attribute value.
- * This value wrapper uses schema information to syntax check values,
- * and to compare them for equality and ordering.  It caches results
- * and invalidates them when the wrapped value changes.
- *
- * @author <a href="mailto:dev@directory.apache.org">Apache Directory Project</a>
- * @version $Rev$, $Date$
- */
-public class ServerStringValue extends ClientStringValue
-{
-    /** Used for serialization */
-    public static final long serialVersionUID = 2L;
-    
-    /** logger for reporting errors that might not be handled properly upstream */
-    private static final Logger LOG = LoggerFactory.getLogger( ServerStringValue.class );
-
-    /** reference to the attributeType which is not serialized */
-    private transient AttributeType attributeType;
-
-
-    // -----------------------------------------------------------------------
-    // utility methods
-    // -----------------------------------------------------------------------
-    /**
-     * Utility method to get some logs if an assert fails
-     */
-    protected String logAssert( String message )
-    {
-        LOG.error(  message );
-        return message;
-    }
-
-    
-    /**
-     *  Check the attributeType member. It should not be null, 
-     *  and it should contains a syntax.
-     */
-    protected String checkAttributeType( AttributeType attributeType )
-    {
-        try
-        {
-            if ( attributeType == null )
-            {
-                return "The AttributeType parameter should not be null";
-            }
-            
-            if ( attributeType.getSyntax() == null )
-            {
-                return "There is no Syntax associated with this attributeType";
-            }
-
-            return null;
-        }
-        catch ( NamingException ne )
-        {
-            return "This AttributeType is incorrect";
-        }
-    }
-
-    
-    // -----------------------------------------------------------------------
-    // Constructors
-    // -----------------------------------------------------------------------
-    /**
-     * Creates a ServerStringValue without an initial wrapped value.
-     *
-     * @param attributeType the schema type associated with this ServerStringValue
-     */
-    public ServerStringValue( AttributeType attributeType )
-    {
-        super();
-        if ( attributeType == null )
-        {
-            throw new IllegalArgumentException( "The AttributeType parameter should not be null" );
-        }
-
-        try
-        {
-            if ( attributeType.getSyntax() == null )
-            {
-                throw new IllegalArgumentException( "There is no Syntax associated with this attributeType" );
-            }
-
-            if ( ! attributeType.getSyntax().isHumanReadable() )
-            {
-                LOG.warn( "Treating a value of a binary attribute {} as a String: " +
-                        "\nthis could cause data corruption!", attributeType.getName() );
-            }
-        }
-        catch( NamingException e )
-        {
-            LOG.error( "Failed to resolve syntax for attributeType {}", attributeType, e );
-        }
-
-        this.attributeType = attributeType;
-    }
-
-
-    /**
-     * Creates a ServerStringValue with an initial wrapped String value.
-     *
-     * @param attributeType the schema type associated with this ServerStringValue
-     * @param wrapped the value to wrap which can be null
-     */
-    public ServerStringValue( AttributeType attributeType, String wrapped )
-    {
-        this( attributeType );
-        this.wrapped = wrapped;
-    }
-
-
-    /**
-     * Creates a ServerStringValue with an initial wrapped String value and
-     * a normalized value.
-     *
-     * @param attributeType the schema type associated with this ServerStringValue
-     * @param wrapped the value to wrap which can be null
-     * @param normalizedValue the normalized value
-     */
-    /** No protection */ ServerStringValue( AttributeType attributeType, String wrapped, String normalizedValue, boolean valid )
-    {
-        super( wrapped );
-        this.normalized = true;
-        this.attributeType = attributeType;
-        this.normalizedValue = normalizedValue;
-        this.valid = valid;
-    }
-
-
-    // -----------------------------------------------------------------------
-    // Value<String> Methods, overloaded
-    // -----------------------------------------------------------------------
-    /**
-     * @return a copy of the current value
-     */
-    public ServerStringValue clone()
-    {
-        ServerStringValue clone = (ServerStringValue)super.clone();
-        
-        return clone;
-    }
-    
-    
-
-
-    // -----------------------------------------------------------------------
-    // ServerValue<String> Methods
-    // -----------------------------------------------------------------------
-    /**
-     * Compute the normalized (canonical) representation for the wrapped string.
-     * If the wrapped String is null, the normalized form will be null too.  
-     *
-     * @throws NamingException if the value cannot be properly normalized
-     */
-    public void normalize() throws NamingException
-    {
-        // If the value is already normalized, get out.
-        if ( normalized )
-        {
-            return;
-        }
-        
-        Normalizer normalizer = getNormalizer();
-
-        if ( normalizer == null )
-        {
-            normalizedValue = wrapped;
-        }
-        else
-        {
-            normalizedValue = ( String ) normalizer.normalize( wrapped );
-        }
-
-        normalized = true;
-    }
-    
-
-    /**
-     * Gets the normalized (canonical) representation for the wrapped string.
-     * If the wrapped String is null, null is returned, otherwise the normalized
-     * form is returned.  If no the normalizedValue is null, then this method
-     * will attempt to generate it from the wrapped value: repeated calls to
-     * this method do not unnecessarily normalize the wrapped value.  Only changes
-     * to the wrapped value result in attempts to normalize the wrapped value.
-     *
-     * @return gets the normalized value
-     * @throws NamingException if the value cannot be properly normalized
-     */
-    public String getNormalizedValue() 
-    {
-        if ( isNull() )
-        {
-            normalized = true;
-            return null;
-        }
-
-        if ( !normalized )
-        {
-            try
-            {
-                normalize();
-            }
-            catch ( NamingException ne )
-            {
-                String message = "Cannot normalize the value :" + ne.getMessage();
-                LOG.warn( message );
-                normalized = false;
-            }
-        }
-
-        return normalizedValue;
-    }
-
-
-    /**
-     * Uses the syntaxChecker associated with the attributeType to check if the
-     * value is valid.  Repeated calls to this method do not attempt to re-check
-     * the syntax of the wrapped value every time if the wrapped value does not
-     * change. Syntax checks only result on the first check, and when the wrapped
-     * value changes.
-     *
-     * @see Value#isValid()
-     */
-    public final boolean isValid()
-    {
-        if ( valid != null )
-        {
-            return valid;
-        }
-
-        try
-        {
-            valid = attributeType.getSyntax().getSyntaxChecker().isValidSyntax( get() );
-        }
-        catch ( NamingException ne )
-        {
-            String message = "Cannot check the syntax : " + ne.getMessage();
-            LOG.error( message );
-            valid = false;
-        }
-        
-        return valid;
-    }
-
-
-    /**
-<<<<<<< HEAD
-     * @see Value#compareTo(Value)
-=======
-     * @see Value#compareTo(Object)
->>>>>>> 02f20165
-     * @throws IllegalStateException on failures to extract the comparator, or the
-     * normalizers needed to perform the required comparisons based on the schema
-     */
-    public int compareTo( Value<String> value )
-    {
-        if ( isNull() )
-        {
-            if ( ( value == null ) || value.isNull() )
-            {
-                return 0;
-            }
-            else
-            {
-                return -1;
-            }
-        }
-        else if ( ( value == null ) || value.isNull() )
-        {
-            return 1;
-        }
-
-        if ( value instanceof ServerStringValue )
-        {
-            ServerStringValue stringValue = ( ServerStringValue ) value;
-            
-            // Normalizes the compared value
-            try
-            {
-                stringValue.normalize();
-            }
-            catch ( NamingException ne )
-            {
-                String message = "Cannot normalize the wrapped value " + stringValue; 
-                LOG.error( message );
-            }
-            
-            // Normalizes the value
-            try
-            {
-                normalize();
-            }
-            catch ( NamingException ne )
-            {
-                String message = "Cannot normalize the wrapped value " + this;
-                LOG.error( message );
-            }
-
-            try
-            {
-                //noinspection unchecked
-                return getComparator().compare( getNormalizedValue(), stringValue.getNormalizedValue() );
-            }
-            catch ( NamingException e )
-            {
-                String msg = "Failed to compare normalized values for " + this + " and " + value;
-                LOG.error( msg, e );
-                throw new IllegalStateException( msg, e );
-            }
-        }
-
-        String message = "I don't know what to do if value is not a ServerStringValue";
-        LOG.error( message );
-        throw new NotImplementedException( message );
-    }
-
-
-    /**
-     * Get the associated AttributeType
-     * @return The AttributeType
-     */
-    public AttributeType getAttributeType()
-    {
-        return attributeType;
-    }
-
-
-    /**
-     * Check if the value is stored into an instance of the given 
-     * AttributeType, or one of its ascendant.
-     * 
-     * For instance, if the Value is associated with a CommonName,
-     * checking for Name will match.
-     * 
-     * @param attributeType The AttributeType we are looking at
-     * @return <code>true</code> if the value is associated with the given
-     * attributeType or one of its ascendant
-     */
-    public boolean instanceOf( AttributeType attributeType ) throws NamingException
-    {
-        if ( this.attributeType.equals( attributeType ) )
-        {
-            return true;
-        }
-
-        return this.attributeType.isDescentantOf( attributeType );
-    }
-
-
-    // -----------------------------------------------------------------------
-    // Object Methods
-    // -----------------------------------------------------------------------
-    /**
-     * Checks to see if this ServerStringValue equals the supplied object.
-     *
-     * This equals implementation overrides the StringValue implementation which
-     * is not schema aware.
-     * 
-     * Two ServerStringValues are equal if they have the same AttributeType,
-     * they are both null, their value are equal or their normalized value 
-     * are equal. If the AttributeType has a comparator, we use it to
-     * compare both values.
-     * @throws IllegalStateException on failures to extract the comparator, or the
-     * normalizers needed to perform the required comparisons based on the schema
-     */
-    public boolean equals( Object obj )
-    {
-        if ( this == obj )
-        {
-            return true;
-        }
-        
-        if ( ! ( obj instanceof ServerStringValue ) )
-        {
-            return false;
-        }
-
-        ServerStringValue other = ( ServerStringValue ) obj;
-        
-        if ( !attributeType.equals( other.attributeType ) )
-        {
-            return false;
-        }
-        
-        if ( isNull() )
-        {
-            return other.isNull();
-        }
-
-        // Shortcut : compare the values without normalization
-        // If they are equal, we may avoid a normalization.
-        // Note : if two values are equal, then their normalized
-        // value are equal too if their attributeType are equal. 
-        if ( get().equals( other.get() ) )
-        {
-            return true;
-        }
-        else 
-        {
-            try
-            {
-                Comparator<String> comparator = getComparator();
-
-                // Compare normalized values
-                if ( comparator == null )
-                {
-                    return getNormalizedValue().equals( other.getNormalizedValue() );
-                }
-                else
-                {
-                    return comparator.compare( getNormalizedValue(), other.getNormalizedValue() ) == 0;
-                }
-            }
-            catch ( NamingException ne )
-            {
-                return false;
-            }
-        }
-    }
-
-
-    // -----------------------------------------------------------------------
-    // Private Helper Methods (might be put into abstract base class)
-    // -----------------------------------------------------------------------
-
-
-    /**
-     * Find a matchingRule to use for normalization and comparison.  If an equality
-     * matchingRule cannot be found it checks to see if other matchingRules are
-     * available: SUBSTR, and ORDERING.  If a matchingRule cannot be found null is
-     * returned.
-     *
-     * @return a matchingRule or null if one cannot be found for the attributeType
-     * @throws NamingException if resolution of schema entities fail
-     */
-    private MatchingRule getMatchingRule() throws NamingException
-    {
-        MatchingRule mr = attributeType.getEquality();
-
-        if ( mr == null )
-        {
-            mr = attributeType.getOrdering();
-        }
-
-        if ( mr == null )
-        {
-            mr = attributeType.getSubstr();
-        }
-
-        return mr;
-    }
-
-
-    /**
-     * Gets a normalizer using getMatchingRule() to resolve the matchingRule
-     * that the normalizer is extracted from.
-     *
-     * @return a normalizer associated with the attributeType or null if one cannot be found
-     * @throws NamingException if resolution of schema entities fail
-     */
-    private Normalizer getNormalizer() throws NamingException
-    {
-        MatchingRule mr = getMatchingRule();
-
-        if ( mr == null )
-        {
-            return null;
-        }
-
-        return mr.getNormalizer();
-    }
-
-
-    /**
-     * Implement the hashCode method.
-     * 
-     * @see Object#hashCode()
-     * @throws IllegalStateException on failures to extract the comparator, or the
-     * normalizers needed to perform the required comparisons based on the schema
-     */
-    public int hashCode()
-    {
-        // return the OID hashcode if the value is null. 
-        if ( isNull() )
-        {
-            return attributeType.getOid().hashCode();
-        }
-
-        // If the normalized value is null, will default to wrapped
-        // which cannot be null at this point.
-        int h = 17;
-        
-        String normalized = getNormalizedValue();
-        
-        if ( normalized != null )
-        {
-            h = h*37 + normalized.hashCode();
-        }
-        
-        // Add the OID hashcode
-        h = h*37 + attributeType.getOid().hashCode();
-        
-        return h;
-    }
-
-    
-    /**
-     * Gets a comparator using getMatchingRule() to resolve the matching
-     * that the comparator is extracted from.
-     *
-     * @return a comparator associated with the attributeType or null if one cannot be found
-     * @throws NamingException if resolution of schema entities fail
-     */
-    private Comparator getComparator() throws NamingException
-    {
-        MatchingRule mr = getMatchingRule();
-
-        if ( mr == null )
-        {
-            return null;
-        }
-
-        return mr.getComparator();
-    }
-    
-    
-    /**
-     * @see Externalizable#writeExternal(ObjectOutput)
-     * 
-     * We will write the value and the normalized value, only
-     * if the normalized value is different.
-     * 
-     * The data will be stored following this structure :
-     * 
-     *  [UP value]
-     *  [Norm value] (will be null if normValue == upValue)
-     */
-    public void writeExternal( ObjectOutput out ) throws IOException
-    {
-        if ( get() != null )
-        {
-            out.writeUTF( get() );
-            
-            try
-            {
-                normalize();
-            }
-            catch ( NamingException ne )
-            {
-                normalizedValue = null;
-            }
-            
-            if ( get().equals( normalizedValue ) )
-            {
-                // If the normalized value is equal to the UP value,
-                // don't save it
-                out.writeUTF( "" );
-            }
-            else
-            {
-                out.writeUTF( normalizedValue );
-            }
-        }
-        
-        out.flush();
-    }
-
-    
-    /**
-     * @see Externalizable#readExternal(ObjectInput)
-     */
-    public void readExternal( ObjectInput in ) throws IOException, ClassNotFoundException
-    {
-        if ( in.available() == 0 )
-        {
-            set( null );
-            normalizedValue = null;
-        }
-        else
-        {
-            String wrapped = in.readUTF();
-            
-            set( wrapped );
-            
-            normalizedValue = in.readUTF();
-            
-            if ( ( normalizedValue.length() == 0 ) &&  ( wrapped.length() != 0 ) )
-            {
-                // In this case, the normalized value is equal to the UP value
-                normalizedValue = wrapped;
-                setNormalized( true );
-            }
-            else
-            {
-                setNormalized( false );
-            }
-        }
-    }
-}
+/*
+ * Licensed to the Apache Software Foundation (ASF) under one
+ * or more contributor license agreements.  See the NOTICE file
+ * distributed with this work for additional information
+ * regarding copyright ownership.  The ASF licenses this file
+ * to you under the Apache License, Version 2.0 (the
+ * "License"); you may not use this file except in compliance
+ * with the License.  You may obtain a copy of the License at
+ *
+ *  http://www.apache.org/licenses/LICENSE-2.0
+ *
+ * Unless required by applicable law or agreed to in writing,
+ * software distributed under the License is distributed on an
+ * "AS IS" BASIS, WITHOUT WARRANTIES OR CONDITIONS OF ANY
+ * KIND, either express or implied.  See the License for the
+ * specific language governing permissions and limitations
+ * under the License.
+ */
+package org.apache.directory.server.core.entry;
+
+
+import org.apache.directory.shared.ldap.NotImplementedException;
+import org.apache.directory.shared.ldap.entry.Value;
+import org.apache.directory.shared.ldap.entry.client.ClientStringValue;
+import org.apache.directory.shared.ldap.schema.AttributeType;
+import org.apache.directory.shared.ldap.schema.MatchingRule;
+import org.apache.directory.shared.ldap.schema.Normalizer;
+import org.slf4j.Logger;
+import org.slf4j.LoggerFactory;
+
+import javax.naming.NamingException;
+
+import java.io.Externalizable;
+import java.io.IOException;
+import java.io.ObjectInput;
+import java.io.ObjectOutput;
+import java.util.Comparator;
+
+
+/**
+ * A server side schema aware wrapper around a String attribute value.
+ * This value wrapper uses schema information to syntax check values,
+ * and to compare them for equality and ordering.  It caches results
+ * and invalidates them when the wrapped value changes.
+ *
+ * @author <a href="mailto:dev@directory.apache.org">Apache Directory Project</a>
+ * @version $Rev$, $Date$
+ */
+public class ServerStringValue extends ClientStringValue
+{
+    /** Used for serialization */
+    public static final long serialVersionUID = 2L;
+    
+    /** logger for reporting errors that might not be handled properly upstream */
+    private static final Logger LOG = LoggerFactory.getLogger( ServerStringValue.class );
+
+    /** reference to the attributeType which is not serialized */
+    private transient AttributeType attributeType;
+
+
+    // -----------------------------------------------------------------------
+    // utility methods
+    // -----------------------------------------------------------------------
+    /**
+     * Utility method to get some logs if an assert fails
+     */
+    protected String logAssert( String message )
+    {
+        LOG.error(  message );
+        return message;
+    }
+
+    
+    /**
+     *  Check the attributeType member. It should not be null, 
+     *  and it should contains a syntax.
+     */
+    protected String checkAttributeType( AttributeType attributeType )
+    {
+        try
+        {
+            if ( attributeType == null )
+            {
+                return "The AttributeType parameter should not be null";
+            }
+            
+            if ( attributeType.getSyntax() == null )
+            {
+                return "There is no Syntax associated with this attributeType";
+            }
+
+            return null;
+        }
+        catch ( NamingException ne )
+        {
+            return "This AttributeType is incorrect";
+        }
+    }
+
+    
+    // -----------------------------------------------------------------------
+    // Constructors
+    // -----------------------------------------------------------------------
+    /**
+     * Creates a ServerStringValue without an initial wrapped value.
+     *
+     * @param attributeType the schema type associated with this ServerStringValue
+     */
+    public ServerStringValue( AttributeType attributeType )
+    {
+        super();
+        if ( attributeType == null )
+        {
+            throw new IllegalArgumentException( "The AttributeType parameter should not be null" );
+        }
+
+        try
+        {
+            if ( attributeType.getSyntax() == null )
+            {
+                throw new IllegalArgumentException( "There is no Syntax associated with this attributeType" );
+            }
+
+            if ( ! attributeType.getSyntax().isHumanReadable() )
+            {
+                LOG.warn( "Treating a value of a binary attribute {} as a String: " +
+                        "\nthis could cause data corruption!", attributeType.getName() );
+            }
+        }
+        catch( NamingException e )
+        {
+            LOG.error( "Failed to resolve syntax for attributeType {}", attributeType, e );
+        }
+
+        this.attributeType = attributeType;
+    }
+
+
+    /**
+     * Creates a ServerStringValue with an initial wrapped String value.
+     *
+     * @param attributeType the schema type associated with this ServerStringValue
+     * @param wrapped the value to wrap which can be null
+     */
+    public ServerStringValue( AttributeType attributeType, String wrapped )
+    {
+        this( attributeType );
+        this.wrapped = wrapped;
+    }
+
+
+    /**
+     * Creates a ServerStringValue with an initial wrapped String value and
+     * a normalized value.
+     *
+     * @param attributeType the schema type associated with this ServerStringValue
+     * @param wrapped the value to wrap which can be null
+     * @param normalizedValue the normalized value
+     */
+    /** No protection */ ServerStringValue( AttributeType attributeType, String wrapped, String normalizedValue, boolean valid )
+    {
+        super( wrapped );
+        this.normalized = true;
+        this.attributeType = attributeType;
+        this.normalizedValue = normalizedValue;
+        this.valid = valid;
+    }
+
+
+    // -----------------------------------------------------------------------
+    // Value<String> Methods, overloaded
+    // -----------------------------------------------------------------------
+    /**
+     * @return a copy of the current value
+     */
+    public ServerStringValue clone()
+    {
+        ServerStringValue clone = (ServerStringValue)super.clone();
+        
+        return clone;
+    }
+    
+    
+
+
+    // -----------------------------------------------------------------------
+    // ServerValue<String> Methods
+    // -----------------------------------------------------------------------
+    /**
+     * Compute the normalized (canonical) representation for the wrapped string.
+     * If the wrapped String is null, the normalized form will be null too.  
+     *
+     * @throws NamingException if the value cannot be properly normalized
+     */
+    public void normalize() throws NamingException
+    {
+        // If the value is already normalized, get out.
+        if ( normalized )
+        {
+            return;
+        }
+        
+        Normalizer normalizer = getNormalizer();
+
+        if ( normalizer == null )
+        {
+            normalizedValue = wrapped;
+        }
+        else
+        {
+            normalizedValue = ( String ) normalizer.normalize( wrapped );
+        }
+
+        normalized = true;
+    }
+    
+
+    /**
+     * Gets the normalized (canonical) representation for the wrapped string.
+     * If the wrapped String is null, null is returned, otherwise the normalized
+     * form is returned.  If no the normalizedValue is null, then this method
+     * will attempt to generate it from the wrapped value: repeated calls to
+     * this method do not unnecessarily normalize the wrapped value.  Only changes
+     * to the wrapped value result in attempts to normalize the wrapped value.
+     *
+     * @return gets the normalized value
+     * @throws NamingException if the value cannot be properly normalized
+     */
+    public String getNormalizedValue() 
+    {
+        if ( isNull() )
+        {
+            normalized = true;
+            return null;
+        }
+
+        if ( !normalized )
+        {
+            try
+            {
+                normalize();
+            }
+            catch ( NamingException ne )
+            {
+                String message = "Cannot normalize the value :" + ne.getMessage();
+                LOG.warn( message );
+                normalized = false;
+            }
+        }
+
+        return normalizedValue;
+    }
+
+
+    /**
+     * Uses the syntaxChecker associated with the attributeType to check if the
+     * value is valid.  Repeated calls to this method do not attempt to re-check
+     * the syntax of the wrapped value every time if the wrapped value does not
+     * change. Syntax checks only result on the first check, and when the wrapped
+     * value changes.
+     *
+     * @see Value#isValid()
+     */
+    public final boolean isValid()
+    {
+        if ( valid != null )
+        {
+            return valid;
+        }
+
+        try
+        {
+            valid = attributeType.getSyntax().getSyntaxChecker().isValidSyntax( get() );
+        }
+        catch ( NamingException ne )
+        {
+            String message = "Cannot check the syntax : " + ne.getMessage();
+            LOG.error( message );
+            valid = false;
+        }
+        
+        return valid;
+    }
+
+
+    /**
+     * @see Value#compareTo(Object)
+     * @throws IllegalStateException on failures to extract the comparator, or the
+     * normalizers needed to perform the required comparisons based on the schema
+     */
+    public int compareTo( Value<String> value )
+    {
+        if ( isNull() )
+        {
+            if ( ( value == null ) || value.isNull() )
+            {
+                return 0;
+            }
+            else
+            {
+                return -1;
+            }
+        }
+        else if ( ( value == null ) || value.isNull() )
+        {
+            return 1;
+        }
+
+        if ( value instanceof ServerStringValue )
+        {
+            ServerStringValue stringValue = ( ServerStringValue ) value;
+            
+            // Normalizes the compared value
+            try
+            {
+                stringValue.normalize();
+            }
+            catch ( NamingException ne )
+            {
+                String message = "Cannot normalize the wrapped value " + stringValue; 
+                LOG.error( message );
+            }
+            
+            // Normalizes the value
+            try
+            {
+                normalize();
+            }
+            catch ( NamingException ne )
+            {
+                String message = "Cannot normalize the wrapped value " + this;
+                LOG.error( message );
+            }
+
+            try
+            {
+                //noinspection unchecked
+                return getComparator().compare( getNormalizedValue(), stringValue.getNormalizedValue() );
+            }
+            catch ( NamingException e )
+            {
+                String msg = "Failed to compare normalized values for " + this + " and " + value;
+                LOG.error( msg, e );
+                throw new IllegalStateException( msg, e );
+            }
+        }
+
+        String message = "I don't know what to do if value is not a ServerStringValue";
+        LOG.error( message );
+        throw new NotImplementedException( message );
+    }
+
+
+    /**
+     * Get the associated AttributeType
+     * @return The AttributeType
+     */
+    public AttributeType getAttributeType()
+    {
+        return attributeType;
+    }
+
+
+    /**
+     * Check if the value is stored into an instance of the given 
+     * AttributeType, or one of its ascendant.
+     * 
+     * For instance, if the Value is associated with a CommonName,
+     * checking for Name will match.
+     * 
+     * @param attributeType The AttributeType we are looking at
+     * @return <code>true</code> if the value is associated with the given
+     * attributeType or one of its ascendant
+     */
+    public boolean instanceOf( AttributeType attributeType ) throws NamingException
+    {
+        if ( this.attributeType.equals( attributeType ) )
+        {
+            return true;
+        }
+
+        return this.attributeType.isDescentantOf( attributeType );
+    }
+
+
+    // -----------------------------------------------------------------------
+    // Object Methods
+    // -----------------------------------------------------------------------
+    /**
+     * Checks to see if this ServerStringValue equals the supplied object.
+     *
+     * This equals implementation overrides the StringValue implementation which
+     * is not schema aware.
+     * 
+     * Two ServerStringValues are equal if they have the same AttributeType,
+     * they are both null, their value are equal or their normalized value 
+     * are equal. If the AttributeType has a comparator, we use it to
+     * compare both values.
+     * @throws IllegalStateException on failures to extract the comparator, or the
+     * normalizers needed to perform the required comparisons based on the schema
+     */
+    public boolean equals( Object obj )
+    {
+        if ( this == obj )
+        {
+            return true;
+        }
+        
+        if ( ! ( obj instanceof ServerStringValue ) )
+        {
+            return false;
+        }
+
+        ServerStringValue other = ( ServerStringValue ) obj;
+        
+        if ( !attributeType.equals( other.attributeType ) )
+        {
+            return false;
+        }
+        
+        if ( isNull() )
+        {
+            return other.isNull();
+        }
+
+        // Shortcut : compare the values without normalization
+        // If they are equal, we may avoid a normalization.
+        // Note : if two values are equal, then their normalized
+        // value are equal too if their attributeType are equal. 
+        if ( get().equals( other.get() ) )
+        {
+            return true;
+        }
+        else 
+        {
+            try
+            {
+                Comparator<String> comparator = getComparator();
+
+                // Compare normalized values
+                if ( comparator == null )
+                {
+                    return getNormalizedValue().equals( other.getNormalizedValue() );
+                }
+                else
+                {
+                    return comparator.compare( getNormalizedValue(), other.getNormalizedValue() ) == 0;
+                }
+            }
+            catch ( NamingException ne )
+            {
+                return false;
+            }
+        }
+    }
+
+
+    // -----------------------------------------------------------------------
+    // Private Helper Methods (might be put into abstract base class)
+    // -----------------------------------------------------------------------
+
+
+    /**
+     * Find a matchingRule to use for normalization and comparison.  If an equality
+     * matchingRule cannot be found it checks to see if other matchingRules are
+     * available: SUBSTR, and ORDERING.  If a matchingRule cannot be found null is
+     * returned.
+     *
+     * @return a matchingRule or null if one cannot be found for the attributeType
+     * @throws NamingException if resolution of schema entities fail
+     */
+    private MatchingRule getMatchingRule() throws NamingException
+    {
+        MatchingRule mr = attributeType.getEquality();
+
+        if ( mr == null )
+        {
+            mr = attributeType.getOrdering();
+        }
+
+        if ( mr == null )
+        {
+            mr = attributeType.getSubstr();
+        }
+
+        return mr;
+    }
+
+
+    /**
+     * Gets a normalizer using getMatchingRule() to resolve the matchingRule
+     * that the normalizer is extracted from.
+     *
+     * @return a normalizer associated with the attributeType or null if one cannot be found
+     * @throws NamingException if resolution of schema entities fail
+     */
+    private Normalizer getNormalizer() throws NamingException
+    {
+        MatchingRule mr = getMatchingRule();
+
+        if ( mr == null )
+        {
+            return null;
+        }
+
+        return mr.getNormalizer();
+    }
+
+
+    /**
+     * Implement the hashCode method.
+     * 
+     * @see Object#hashCode()
+     * @throws IllegalStateException on failures to extract the comparator, or the
+     * normalizers needed to perform the required comparisons based on the schema
+     */
+    public int hashCode()
+    {
+        // return the OID hashcode if the value is null. 
+        if ( isNull() )
+        {
+            return attributeType.getOid().hashCode();
+        }
+
+        // If the normalized value is null, will default to wrapped
+        // which cannot be null at this point.
+        int h = 17;
+        
+        String normalized = getNormalizedValue();
+        
+        if ( normalized != null )
+        {
+            h = h*37 + normalized.hashCode();
+        }
+        
+        // Add the OID hashcode
+        h = h*37 + attributeType.getOid().hashCode();
+        
+        return h;
+    }
+
+    
+    /**
+     * Gets a comparator using getMatchingRule() to resolve the matching
+     * that the comparator is extracted from.
+     *
+     * @return a comparator associated with the attributeType or null if one cannot be found
+     * @throws NamingException if resolution of schema entities fail
+     */
+    private Comparator getComparator() throws NamingException
+    {
+        MatchingRule mr = getMatchingRule();
+
+        if ( mr == null )
+        {
+            return null;
+        }
+
+        return mr.getComparator();
+    }
+    
+    
+    /**
+     * @see Externalizable#writeExternal(ObjectOutput)
+     * 
+     * We will write the value and the normalized value, only
+     * if the normalized value is different.
+     * 
+     * The data will be stored following this structure :
+     * 
+     *  [UP value]
+     *  [Norm value] (will be null if normValue == upValue)
+     */
+    public void writeExternal( ObjectOutput out ) throws IOException
+    {
+        if ( get() != null )
+        {
+            out.writeUTF( get() );
+            
+            try
+            {
+                normalize();
+            }
+            catch ( NamingException ne )
+            {
+                normalizedValue = null;
+            }
+            
+            if ( get().equals( normalizedValue ) )
+            {
+                // If the normalized value is equal to the UP value,
+                // don't save it
+                out.writeUTF( "" );
+            }
+            else
+            {
+                out.writeUTF( normalizedValue );
+            }
+        }
+        
+        out.flush();
+    }
+
+    
+    /**
+     * @see Externalizable#readExternal(ObjectInput)
+     */
+    public void readExternal( ObjectInput in ) throws IOException, ClassNotFoundException
+    {
+        if ( in.available() == 0 )
+        {
+            set( null );
+            normalizedValue = null;
+        }
+        else
+        {
+            String wrapped = in.readUTF();
+            
+            set( wrapped );
+            
+            normalizedValue = in.readUTF();
+            
+            if ( ( normalizedValue.length() == 0 ) &&  ( wrapped.length() != 0 ) )
+            {
+                // In this case, the normalized value is equal to the UP value
+                normalizedValue = wrapped;
+                setNormalized( true );
+            }
+            else
+            {
+                setNormalized( false );
+            }
+        }
+    }
+}
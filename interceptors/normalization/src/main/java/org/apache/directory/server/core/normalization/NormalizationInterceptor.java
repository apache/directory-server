/*
 *  Licensed to the Apache Software Foundation (ASF) under one
 *  or more contributor license agreements.  See the NOTICE file
 *  distributed with this work for additional information
 *  regarding copyright ownership.  The ASF licenses this file
 *  to you under the Apache License, Version 2.0 (the
 *  "License"); you may not use this file except in compliance
 *  with the License.  You may obtain a copy of the License at
 *
 *    http://www.apache.org/licenses/LICENSE-2.0
 *
 *  Unless required by applicable law or agreed to in writing,
 *  software distributed under the License is distributed on an
 *  "AS IS" BASIS, WITHOUT WARRANTIES OR CONDITIONS OF ANY
 *  KIND, either express or implied.  See the License for the
 *  specific language governing permissions and limitations
 *  under the License.
 *
 */
package org.apache.directory.server.core.normalization;


import java.util.List;

import org.apache.directory.server.core.api.DirectoryService;
import org.apache.directory.server.core.api.InterceptorEnum;
import org.apache.directory.server.core.api.filtering.BaseEntryFilteringCursor;
import org.apache.directory.server.core.api.filtering.EntryFilteringCursor;
import org.apache.directory.server.core.api.interceptor.BaseInterceptor;
import org.apache.directory.server.core.api.interceptor.context.AddOperationContext;
import org.apache.directory.server.core.api.interceptor.context.BindOperationContext;
import org.apache.directory.server.core.api.interceptor.context.CompareOperationContext;
import org.apache.directory.server.core.api.interceptor.context.DeleteOperationContext;
import org.apache.directory.server.core.api.interceptor.context.HasEntryOperationContext;
import org.apache.directory.server.core.api.interceptor.context.ListOperationContext;
import org.apache.directory.server.core.api.interceptor.context.LookupOperationContext;
import org.apache.directory.server.core.api.interceptor.context.ModifyOperationContext;
import org.apache.directory.server.core.api.interceptor.context.MoveAndRenameOperationContext;
import org.apache.directory.server.core.api.interceptor.context.MoveOperationContext;
import org.apache.directory.server.core.api.interceptor.context.RenameOperationContext;
import org.apache.directory.server.core.api.interceptor.context.SearchOperationContext;
import org.apache.directory.server.core.api.normalization.FilterNormalizingVisitor;
import org.apache.directory.server.i18n.I18n;
import org.apache.directory.shared.ldap.model.cursor.EmptyCursor;
import org.apache.directory.shared.ldap.model.entry.Entry;
import org.apache.directory.shared.ldap.model.entry.Modification;
import org.apache.directory.shared.ldap.model.entry.StringValue;
import org.apache.directory.shared.ldap.model.entry.Value;
import org.apache.directory.shared.ldap.model.exception.LdapException;
import org.apache.directory.shared.ldap.model.exception.LdapInvalidAttributeTypeException;
import org.apache.directory.shared.ldap.model.filter.ExprNode;
import org.apache.directory.shared.ldap.model.name.Ava;
import org.apache.directory.shared.ldap.model.name.Dn;
import org.apache.directory.shared.ldap.model.name.Rdn;
import org.apache.directory.shared.ldap.model.schema.AttributeType;
import org.apache.directory.shared.ldap.model.schema.normalizers.ConcreteNameComponentNormalizer;
import org.apache.directory.shared.ldap.model.schema.normalizers.NameComponentNormalizer;
import org.slf4j.Logger;
import org.slf4j.LoggerFactory;


/**
 * A name normalization service.  This service makes sure all relative and distinguished
 * names are normalized before calls are made against the respective interface methods
 * on {@link DefaultPartitionNexus}.
 *
 * The Filters are also normalized.
 *
 * If the Rdn AttributeTypes are not present in the entry for an Add request,
 * they will be added.
 *
 * @author <a href="mailto:dev@directory.apache.org">Apache Directory Project</a>
 */
public class NormalizationInterceptor extends BaseInterceptor
{
    /** logger used by this class */
    private static final Logger LOG = LoggerFactory.getLogger( NormalizationInterceptor.class );

    /** a filter node value normalizer and undefined node remover */
    private FilterNormalizingVisitor normVisitor;


    /**
     * Creates a new instance of a NormalizationInterceptor.
     */
    public NormalizationInterceptor()
    {
        super( InterceptorEnum.NORMALIZATION_INTERCEPTOR );
    }


    /**
     * Creates a new instance of a NormalizationInterceptor.
     */
    public NormalizationInterceptor()
    {
        super( InterceptorEnum.NORMALIZATION_INTERCEPTOR );
    }
    

    /**
     * Initialize the registries, normalizers.
     */
    public void init( DirectoryService directoryService ) throws LdapException
    {
        LOG.debug( "Initialiazing the NormalizationInterceptor" );

        super.init( directoryService );

        NameComponentNormalizer ncn = new ConcreteNameComponentNormalizer( schemaManager );
        normVisitor = new FilterNormalizingVisitor( ncn, schemaManager );
    }


    /**
     * The destroy method does nothing
     */
    public void destroy()
    {
    }


    // ------------------------------------------------------------------------
    // Normalize all Name based arguments for ContextPartition interface operations
    // ------------------------------------------------------------------------
    /**
     * {@inheritDoc}
     */
    public void add( AddOperationContext addContext ) throws LdapException
    {
        addContext.getDn().apply( schemaManager );
        addContext.getEntry().getDn().apply( schemaManager );
        addRdnAttributesToEntry( addContext.getDn(), addContext.getEntry() );
        next( addContext );
<<<<<<< HEAD
    }


    /**
     * {@inheritDoc}
     */
    public void bind( BindOperationContext bindContext ) throws LdapException
    {
        bindContext.getDn().apply( schemaManager );
        next( bindContext );
    }


    /**
     * {@inheritDoc}
     */
    public boolean compare( CompareOperationContext compareContext ) throws LdapException
    {
        if ( !compareContext.getDn().isSchemaAware() )
        {
            compareContext.getDn().apply( schemaManager );
        }

        // Get the attributeType from the OID
        try
        {
            AttributeType attributeType = schemaManager.lookupAttributeTypeRegistry( compareContext.getOid() );

            // Translate the value from binary to String if the AT is HR
            if ( attributeType.getSyntax().isHumanReadable() && ( !compareContext.getValue().isHumanReadable() ) )
            {
                String value = compareContext.getValue().getString();
                compareContext.setValue( new StringValue( value ) );
            }

            compareContext.setAttributeType( attributeType );
        }
        catch ( LdapException le )
        {
            throw new LdapInvalidAttributeTypeException( I18n.err( I18n.ERR_266, compareContext.getOid() ) );
        }

        return next( compareContext );
=======
>>>>>>> 6559ce59
    }


    /**
     * {@inheritDoc}
     */
<<<<<<< HEAD
=======
    public void bind( BindOperationContext bindContext ) throws LdapException
    {
        bindContext.getDn().apply( schemaManager );
        next( bindContext );
    }


    /**
     * {@inheritDoc}
     */
    public boolean compare( CompareOperationContext compareContext ) throws LdapException
    {
        if ( !compareContext.getDn().isSchemaAware() )
        {
            compareContext.getDn().apply( schemaManager );
        }

        // Get the attributeType from the OID
        try
        {
            AttributeType attributeType = schemaManager.lookupAttributeTypeRegistry( compareContext.getOid() );

            // Translate the value from binary to String if the AT is HR
            if ( attributeType.getSyntax().isHumanReadable() && ( !compareContext.getValue().isHumanReadable() ) )
            {
                String value = compareContext.getValue().getString();
                compareContext.setValue( new StringValue( value ) );
            }

            compareContext.setAttributeType( attributeType );
        }
        catch ( LdapException le )
        {
            throw new LdapInvalidAttributeTypeException( I18n.err( I18n.ERR_266, compareContext.getOid() ) );
        }

        return next( compareContext );
    }


    /**
     * {@inheritDoc}
     */
>>>>>>> 6559ce59
    public void delete( DeleteOperationContext deleteContext ) throws LdapException
    {
        Dn dn = deleteContext.getDn();

        if ( !dn.isSchemaAware() )
        {
            dn.apply( schemaManager );
        }

        next( deleteContext );
    }


    /**
     * {@inheritDoc}
     */
    public boolean hasEntry( HasEntryOperationContext hasEntryContext ) throws LdapException
    {
        hasEntryContext.getDn().apply( schemaManager );

        return next( hasEntryContext );
    }


    /**
     * {@inheritDoc}
     */
    public EntryFilteringCursor list( ListOperationContext listContext ) throws LdapException
    {
        listContext.getDn().apply( schemaManager );

        return next( listContext );
    }


    /**
     * {@inheritDoc}
     */
    public Entry lookup( LookupOperationContext lookupContext ) throws LdapException
    {
        lookupContext.getDn().apply( schemaManager );

        List<String> attrIds = lookupContext.getAttrsId();

        if ( ( attrIds != null ) && ( attrIds.size() > 0 ) )
        {
            // We have to normalize the requested IDs
            lookupContext.setAttrsId( normalizeAttrsId( lookupContext.getAttrsIdArray() ) );
        }

        return next( lookupContext );
    }


    /**
     * {@inheritDoc}
     */
    public void modify( ModifyOperationContext modifyContext ) throws LdapException
    {
        if ( !modifyContext.getDn().isSchemaAware() )
        {
            modifyContext.getDn().apply( schemaManager );
        }

        if ( modifyContext.getModItems() != null )
        {
            for ( Modification modification : modifyContext.getModItems() )
            {
                AttributeType attributeType = schemaManager.getAttributeType( modification.getAttribute().getId() );
                modification.apply( attributeType );
            }
        }

        next( modifyContext );
    }


    /**
     * {@inheritDoc}
     */
    public void move( MoveOperationContext moveContext ) throws LdapException
    {
        if ( !moveContext.getDn().isSchemaAware() )
        {
            moveContext.getDn().apply( schemaManager );
        }

        if ( !moveContext.getOldSuperior().isSchemaAware() )
        {
            moveContext.getOldSuperior().apply( schemaManager );
        }

        if ( !moveContext.getNewSuperior().isSchemaAware() )
        {
            moveContext.getNewSuperior().apply( schemaManager );
        }

        if ( !moveContext.getNewDn().isSchemaAware() )
        {
            moveContext.getNewDn().apply( schemaManager );
        }

        if ( !moveContext.getRdn().isSchemaAware() )
        {
            moveContext.getRdn().apply( schemaManager );
        }

        next( moveContext );
    }


    /**
     * {@inheritDoc}
     */
    public void moveAndRename( MoveAndRenameOperationContext moveAndRenameContext ) throws LdapException
    {
        if ( !moveAndRenameContext.getNewRdn().isSchemaAware() )
        {
            moveAndRenameContext.getNewRdn().apply( schemaManager );
        }

        if ( !moveAndRenameContext.getDn().isSchemaAware() )
        {
            moveAndRenameContext.getDn().apply( schemaManager );
        }

        if ( !moveAndRenameContext.getNewDn().isSchemaAware() )
        {
            moveAndRenameContext.getNewDn().apply( schemaManager );
        }

        if ( !moveAndRenameContext.getNewSuperiorDn().isSchemaAware() )
        {
            moveAndRenameContext.getNewSuperiorDn().apply( schemaManager );
        }

        next( moveAndRenameContext );
    }


    /**
     * {@inheritDoc}
     */
    public void rename( RenameOperationContext renameContext ) throws LdapException
    {
        // Normalize the new Rdn and the Dn if needed

        if ( !renameContext.getDn().isSchemaAware() )
        {
            renameContext.getDn().apply( schemaManager );
        }

        renameContext.getNewRdn().apply( schemaManager );

        if ( !renameContext.getNewDn().isSchemaAware() )
        {
            renameContext.getNewDn().apply( schemaManager );
        }

        // Push to the next interceptor
        next( renameContext );
    }


    /**
     * {@inheritDoc}
     */
    public EntryFilteringCursor search( SearchOperationContext searchContext ) throws LdapException
    {
        Dn dn = searchContext.getDn();

        if ( !dn.isSchemaAware() )
        {
            dn.apply( schemaManager );
        }

        ExprNode filter = searchContext.getFilter();

        if ( filter == null )
        {
            LOG.warn( "undefined filter based on undefined attributeType not evaluted at all.  Returning empty enumeration." );
            return new BaseEntryFilteringCursor( new EmptyCursor<Entry>(), searchContext );
        }

        // Normalize the filter
        filter = ( ExprNode ) filter.accept( normVisitor );

        if ( filter == null )
        {
            LOG.warn( "undefined filter based on undefined attributeType not evaluted at all.  Returning empty enumeration." );
            return new BaseEntryFilteringCursor( new EmptyCursor<Entry>(), searchContext );
        }
        else
        {
            searchContext.setFilter( filter );

            // TODO Normalize the returned Attributes, storing the UP attributes to format the returned values.
            return next( searchContext );
        }
    }


    /**
     * {@inheritDoc}
     */
    private String[] normalizeAttrsId( String[] attrIds ) throws LdapException
    {
        if ( attrIds == null )
        {
            return attrIds;
        }

        String[] normalizedAttrIds = new String[attrIds.length];
        int pos = 0;

        for ( String id : attrIds )
        {
            String oid = schemaManager.lookupAttributeTypeRegistry( id ).getOid();
            normalizedAttrIds[pos++] = oid;
        }

        return normalizedAttrIds;
    }


    // ------------------------------------------------------------------------
    // Normalize all Name based arguments for other interface operations
    // ------------------------------------------------------------------------
    /**
     * Adds missing Rdn's attributes and values to the entry.
     *
     * @param dn the Dn
     * @param entry the entry
     */
    private void addRdnAttributesToEntry( Dn dn, Entry entry ) throws LdapException
    {
        if ( dn == null || entry == null )
        {
            return;
        }

        Rdn rdn = dn.getRdn();

        // Loop on all the AVAs
        for ( Ava ava : rdn )
        {
            Value<?> value = ava.getNormValue();
            Value<?> upValue = ava.getValue();
            String upId = ava.getType();

            // Check that the entry contains this Ava
            if ( !entry.contains( upId, value ) )
            {
                String message = "The Rdn '" + upId + "=" + upValue + "' is not present in the entry";
                LOG.warn( message );

                // We don't have this attribute : add it.
                // Two cases :
                // 1) The attribute does not exist
                if ( !entry.containsAttribute( upId ) )
                {
                    entry.add( upId, upValue );
                }
                // 2) The attribute exists
                else
                {
                    AttributeType at = schemaManager.lookupAttributeTypeRegistry( upId );

                    // 2.1 if the attribute is single valued, replace the value
                    if ( at.isSingleValued() )
                    {
                        entry.removeAttributes( upId );
                        entry.add( upId, upValue );
                    }
                    // 2.2 the attribute is multi-valued : add the missing value
                    else
                    {
                        entry.add( upId, upValue );
                    }
                }
            }
        }
    }
}<|MERGE_RESOLUTION|>--- conflicted
+++ resolved
@@ -90,15 +90,6 @@
 
 
     /**
-     * Creates a new instance of a NormalizationInterceptor.
-     */
-    public NormalizationInterceptor()
-    {
-        super( InterceptorEnum.NORMALIZATION_INTERCEPTOR );
-    }
-    
-
-    /**
      * Initialize the registries, normalizers.
      */
     public void init( DirectoryService directoryService ) throws LdapException
@@ -132,7 +123,6 @@
         addContext.getEntry().getDn().apply( schemaManager );
         addRdnAttributesToEntry( addContext.getDn(), addContext.getEntry() );
         next( addContext );
-<<<<<<< HEAD
     }
 
 
@@ -176,60 +166,12 @@
         }
 
         return next( compareContext );
-=======
->>>>>>> 6559ce59
-    }
-
-
-    /**
-     * {@inheritDoc}
-     */
-<<<<<<< HEAD
-=======
-    public void bind( BindOperationContext bindContext ) throws LdapException
-    {
-        bindContext.getDn().apply( schemaManager );
-        next( bindContext );
-    }
-
-
-    /**
-     * {@inheritDoc}
-     */
-    public boolean compare( CompareOperationContext compareContext ) throws LdapException
-    {
-        if ( !compareContext.getDn().isSchemaAware() )
-        {
-            compareContext.getDn().apply( schemaManager );
-        }
-
-        // Get the attributeType from the OID
-        try
-        {
-            AttributeType attributeType = schemaManager.lookupAttributeTypeRegistry( compareContext.getOid() );
-
-            // Translate the value from binary to String if the AT is HR
-            if ( attributeType.getSyntax().isHumanReadable() && ( !compareContext.getValue().isHumanReadable() ) )
-            {
-                String value = compareContext.getValue().getString();
-                compareContext.setValue( new StringValue( value ) );
-            }
-
-            compareContext.setAttributeType( attributeType );
-        }
-        catch ( LdapException le )
-        {
-            throw new LdapInvalidAttributeTypeException( I18n.err( I18n.ERR_266, compareContext.getOid() ) );
-        }
-
-        return next( compareContext );
-    }
-
-
-    /**
-     * {@inheritDoc}
-     */
->>>>>>> 6559ce59
+    }
+
+
+    /**
+     * {@inheritDoc}
+     */
     public void delete( DeleteOperationContext deleteContext ) throws LdapException
     {
         Dn dn = deleteContext.getDn();

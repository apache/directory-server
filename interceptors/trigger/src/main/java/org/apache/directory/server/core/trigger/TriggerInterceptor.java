--- conflicted
+++ resolved
@@ -107,15 +107,6 @@
 
 
     /**
-     * Creates a new instance of a TriggerInterceptor.
-     */
-    public TriggerInterceptor()
-    {
-        super( InterceptorEnum.TRIGGER_INTERCEPTOR );
-    }
-    
-
-    /**
      * Adds prescriptiveTrigger TriggerSpecificaitons to a collection of
      * TriggerSpeficaitions by accessing the triggerSpecCache.  The trigger
      * specification cache is accessed for each trigger subentry associated
@@ -406,7 +397,6 @@
         Dn newDn = moveContext.getNewDn();
         Dn oldSuperior = moveContext.getOldSuperior();
         Dn newSuperior = moveContext.getNewSuperior();
-<<<<<<< HEAD
 
         // Gather supplementary data.
         Entry movedEntry = moveContext.getOriginalEntry();
@@ -427,7 +417,8 @@
         // This will certainly be fixed by the SubentryInterceptor,
         // but after this service.
         CoreSession session = moveContext.getSession();
-        LookupOperationContext lookupContext = new LookupOperationContext( session, dn, SchemaConstants.ALL_USER_ATTRIBUTES_ARRAY );
+        LookupOperationContext lookupContext = new LookupOperationContext( session, dn,
+            SchemaConstants.ALL_USER_ATTRIBUTES_ARRAY );
 
         Entry importedEntry = directoryService.getPartitionNexus().lookup( lookupContext );
 
@@ -483,111 +474,6 @@
         }
 
         // Gather supplementary data.
-        Entry movedEntry = moveAndRenameContext.getOriginalEntry();
-=======
-
-        // Gather supplementary data.
-        Entry movedEntry = moveContext.getOriginalEntry();
->>>>>>> 6559ce59
-
-        //Rdn newRDN = dn.getRdn();
-
-        StoredProcedureParameterInjector injector = new ModifyDNStoredProcedureParameterInjector( moveContext, false,
-            rdn, rdn, oldSuperior, newSuperior, dn, newDn );
-
-        // Gather Trigger Specifications which apply to the entry being exported.
-        List<TriggerSpecification> exportTriggerSpecs = new ArrayList<TriggerSpecification>();
-        addPrescriptiveTriggerSpecs( moveContext, exportTriggerSpecs, dn, movedEntry );
-        addEntryTriggerSpecs( exportTriggerSpecs, movedEntry );
-
-        // Get the entry again without operational attributes
-        // because access control subentry operational attributes
-        // will not be valid at the new location.
-        // This will certainly be fixed by the SubentryInterceptor,
-        // but after this service.
-<<<<<<< HEAD
-        CoreSession session = moveAndRenameContext.getSession();
-        LookupOperationContext lookupContext = new LookupOperationContext( session, oldDn, SchemaConstants.ALL_USER_ATTRIBUTES_ARRAY );
-=======
-        CoreSession session = moveContext.getSession();
-        LookupOperationContext lookupContext = new LookupOperationContext( session, dn,
-            SchemaConstants.ALL_USER_ATTRIBUTES_ARRAY );
->>>>>>> 6559ce59
-
-        Entry importedEntry = directoryService.getPartitionNexus().lookup( lookupContext );
-
-        // As the target entry does not exist yet and so
-        // its subentry operational attributes are not there,
-        // we need to construct an entry to represent it
-        // at least with minimal requirements which are object class
-        // and access control subentry operational attributes.
-        Entry fakeImportedEntry = subentryUtils.getSubentryAttributes( newDn, importedEntry );
-
-        for ( Attribute attribute : importedEntry )
-        {
-            fakeImportedEntry.put( attribute );
-        }
-
-        // Gather Trigger Specifications which apply to the entry being imported.
-        // Note: Entry Trigger Specifications are not valid for Import.
-        List<TriggerSpecification> importTriggerSpecs = new ArrayList<TriggerSpecification>();
-        addPrescriptiveTriggerSpecs( moveContext, importTriggerSpecs, newDn, fakeImportedEntry );
-
-        Map<ActionTime, List<TriggerSpecification>> exportTriggerMap = getActionTimeMappedTriggerSpecsForOperation(
-            exportTriggerSpecs, LdapOperation.MODIFYDN_EXPORT );
-
-        Map<ActionTime, List<TriggerSpecification>> importTriggerMap = getActionTimeMappedTriggerSpecsForOperation(
-            importTriggerSpecs, LdapOperation.MODIFYDN_IMPORT );
-
-<<<<<<< HEAD
-        next( moveAndRenameContext );
-        triggerSpecCache.subentryRenamed( oldDN, newDn);
-=======
-        next( moveContext );
-        triggerSpecCache.subentryRenamed( dn, newDn );
->>>>>>> 6559ce59
-
-        // Fire AFTER Triggers.
-        List<TriggerSpecification> afterExportTriggerSpecs = exportTriggerMap.get( ActionTime.AFTER );
-        List<TriggerSpecification> afterImportTriggerSpecs = importTriggerMap.get( ActionTime.AFTER );
-        executeTriggers( moveContext, afterExportTriggerSpecs, injector );
-        executeTriggers( moveContext, afterImportTriggerSpecs, injector );
-    }
-
-
-    /**
-     * {@inheritDoc}
-     */
-<<<<<<< HEAD
-    public void rename( RenameOperationContext renameContext ) throws LdapException
-    {
-        Dn name = renameContext.getDn();
-        Rdn newRdn = renameContext.getNewRdn();
-        boolean deleteOldRn = renameContext.getDeleteOldRdn();
-=======
-    public void moveAndRename( MoveAndRenameOperationContext moveAndRenameContext ) throws LdapException
-    {
-        Dn oldDn = moveAndRenameContext.getDn();
-        Dn newSuperiorDn = moveAndRenameContext.getNewSuperiorDn();
-        Rdn newRdn = moveAndRenameContext.getNewRdn();
-        boolean deleteOldRn = moveAndRenameContext.getDeleteOldRdn();
->>>>>>> 6559ce59
-
-        // Bypass trigger handling if the service is disabled.
-        if ( !enabled )
-        {
-<<<<<<< HEAD
-            next( renameContext );
-=======
-            next( moveAndRenameContext );
->>>>>>> 6559ce59
-            return;
-        }
-
-        // Gather supplementary data.
-<<<<<<< HEAD
-        Entry renamedEntry = ((ClonedServerEntry)renameContext.getEntry()).getClonedEntry();
-=======
         Entry movedEntry = moveAndRenameContext.getOriginalEntry();
 
         Rdn oldRdn = oldDn.getRdn();
@@ -620,7 +506,52 @@
         // at least with minimal requirements which are object class
         // and access control subentry operational attributes.
         Entry fakeImportedEntry = subentryUtils.getSubentryAttributes( newDn, importedEntry );
->>>>>>> 6559ce59
+
+        for ( Attribute attribute : importedEntry )
+        {
+            fakeImportedEntry.put( attribute );
+        }
+
+        // Gather Trigger Specifications which apply to the entry being imported.
+        // Note: Entry Trigger Specifications are not valid for Import.
+        List<TriggerSpecification> importTriggerSpecs = new ArrayList<TriggerSpecification>();
+        addPrescriptiveTriggerSpecs( moveAndRenameContext, importTriggerSpecs, newDn, fakeImportedEntry );
+
+        Map<ActionTime, List<TriggerSpecification>> exportTriggerMap = getActionTimeMappedTriggerSpecsForOperation(
+            exportTriggerSpecs, LdapOperation.MODIFYDN_EXPORT );
+
+        Map<ActionTime, List<TriggerSpecification>> importTriggerMap = getActionTimeMappedTriggerSpecsForOperation(
+            importTriggerSpecs, LdapOperation.MODIFYDN_IMPORT );
+
+        next( moveAndRenameContext );
+        triggerSpecCache.subentryRenamed( oldDN, newDn );
+
+        // Fire AFTER Triggers.
+        List<TriggerSpecification> afterExportTriggerSpecs = exportTriggerMap.get( ActionTime.AFTER );
+        List<TriggerSpecification> afterImportTriggerSpecs = importTriggerMap.get( ActionTime.AFTER );
+        executeTriggers( moveAndRenameContext, afterExportTriggerSpecs, injector );
+        executeTriggers( moveAndRenameContext, afterImportTriggerSpecs, injector );
+    }
+
+
+    /**
+     * {@inheritDoc}
+     */
+    public void rename( RenameOperationContext renameContext ) throws LdapException
+    {
+        Dn name = renameContext.getDn();
+        Rdn newRdn = renameContext.getNewRdn();
+        boolean deleteOldRn = renameContext.getDeleteOldRdn();
+
+        // Bypass trigger handling if the service is disabled.
+        if ( !enabled )
+        {
+            next( renameContext );
+            return;
+        }
+
+        // Gather supplementary data.
+        Entry renamedEntry = ( ( ClonedServerEntry ) renameContext.getEntry() ).getClonedEntry();
 
         // @TODO : To be completely reviewed !!!
         Rdn oldRdn = name.getRdn();
@@ -630,15 +561,8 @@
         Dn newDn = name;
         newDn = newDn.add( newRdn );
 
-<<<<<<< HEAD
         StoredProcedureParameterInjector injector = new ModifyDNStoredProcedureParameterInjector( renameContext,
-            deleteOldRn, oldRdn, newRdn, oldSuperiorDn, newSuperiorDn, oldDn, newDn);
-=======
-        // Gather Trigger Specifications which apply to the entry being imported.
-        // Note: Entry Trigger Specifications are not valid for Import.
-        List<TriggerSpecification> importTriggerSpecs = new ArrayList<TriggerSpecification>();
-        addPrescriptiveTriggerSpecs( moveAndRenameContext, importTriggerSpecs, newDn, fakeImportedEntry );
->>>>>>> 6559ce59
+            deleteOldRn, oldRdn, newRdn, oldSuperiorDn, newSuperiorDn, oldDn, newDn );
 
         // Gather Trigger Specifications which apply to the entry being renamed.
         List<TriggerSpecification> triggerSpecs = new ArrayList<TriggerSpecification>();
@@ -648,66 +572,10 @@
         Map<ActionTime, List<TriggerSpecification>> triggerMap = getActionTimeMappedTriggerSpecsForOperation(
             triggerSpecs, LdapOperation.MODIFYDN_RENAME );
 
-<<<<<<< HEAD
-        next( renameContext );
-        triggerSpecCache.subentryRenamed( name, newDn);
-
-        // Fire AFTER Triggers.
-=======
-        next( moveAndRenameContext );
-        triggerSpecCache.subentryRenamed( oldDN, newDn );
-
-        // Fire AFTER Triggers.
-        List<TriggerSpecification> afterExportTriggerSpecs = exportTriggerMap.get( ActionTime.AFTER );
-        List<TriggerSpecification> afterImportTriggerSpecs = importTriggerMap.get( ActionTime.AFTER );
-        executeTriggers( moveAndRenameContext, afterExportTriggerSpecs, injector );
-        executeTriggers( moveAndRenameContext, afterImportTriggerSpecs, injector );
-    }
-
-
-    /**
-     * {@inheritDoc}
-     */
-    public void rename( RenameOperationContext renameContext ) throws LdapException
-    {
-        Dn name = renameContext.getDn();
-        Rdn newRdn = renameContext.getNewRdn();
-        boolean deleteOldRn = renameContext.getDeleteOldRdn();
-
-        // Bypass trigger handling if the service is disabled.
-        if ( !enabled )
-        {
-            next( renameContext );
-            return;
-        }
-
-        // Gather supplementary data.
-        Entry renamedEntry = ( ( ClonedServerEntry ) renameContext.getEntry() ).getClonedEntry();
-
-        // @TODO : To be completely reviewed !!!
-        Rdn oldRdn = name.getRdn();
-        Dn oldSuperiorDn = name.getParent();
-        Dn newSuperiorDn = oldSuperiorDn;
-        Dn oldDn = name;
-        Dn newDn = name;
-        newDn = newDn.add( newRdn );
-
-        StoredProcedureParameterInjector injector = new ModifyDNStoredProcedureParameterInjector( renameContext,
-            deleteOldRn, oldRdn, newRdn, oldSuperiorDn, newSuperiorDn, oldDn, newDn );
-
-        // Gather Trigger Specifications which apply to the entry being renamed.
-        List<TriggerSpecification> triggerSpecs = new ArrayList<TriggerSpecification>();
-        addPrescriptiveTriggerSpecs( renameContext, triggerSpecs, name, renamedEntry );
-        addEntryTriggerSpecs( triggerSpecs, renamedEntry );
-
-        Map<ActionTime, List<TriggerSpecification>> triggerMap = getActionTimeMappedTriggerSpecsForOperation(
-            triggerSpecs, LdapOperation.MODIFYDN_RENAME );
-
         next( renameContext );
         triggerSpecCache.subentryRenamed( name, newDn );
 
         // Fire AFTER Triggers.
->>>>>>> 6559ce59
         List<TriggerSpecification> afterTriggerSpecs = triggerMap.get( ActionTime.AFTER );
         executeTriggers( renameContext, afterTriggerSpecs, injector );
     }

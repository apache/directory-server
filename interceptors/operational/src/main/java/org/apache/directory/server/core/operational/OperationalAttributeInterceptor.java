/*
 *  Licensed to the Apache Software Foundation (ASF) under one
 *  or more contributor license agreements.  See the NOTICE file
 *  distributed with this work for additional information
 *  regarding copyright ownership.  The ASF licenses this file
 *  to you under the Apache License, Version 2.0 (the
 *  "License"); you may not use this file except in compliance
 *  with the License.  You may obtain a copy of the License at
 * 
 *    http://www.apache.org/licenses/LICENSE-2.0
 * 
 *  Unless required by applicable law or agreed to in writing,
 *  software distributed under the License is distributed on an
 *  "AS IS" BASIS, WITHOUT WARRANTIES OR CONDITIONS OF ANY
 *  KIND, either express or implied.  See the License for the
 *  specific language governing permissions and limitations
 *  under the License.
 * 
 */
package org.apache.directory.server.core.operational;


import java.util.HashSet;
import java.util.Iterator;
import java.util.List;
import java.util.Set;
import java.util.UUID;

import org.apache.directory.server.constants.ApacheSchemaConstants;
import org.apache.directory.server.constants.ServerDNConstants;
import org.apache.directory.server.core.api.DirectoryService;
import org.apache.directory.server.core.api.InterceptorEnum;
import org.apache.directory.server.core.api.entry.ClonedServerEntry;
import org.apache.directory.server.core.api.filtering.EntryFilter;
import org.apache.directory.server.core.api.filtering.EntryFilteringCursor;
import org.apache.directory.server.core.api.interceptor.BaseInterceptor;
import org.apache.directory.server.core.api.interceptor.Interceptor;
import org.apache.directory.server.core.api.interceptor.context.AddOperationContext;
import org.apache.directory.server.core.api.interceptor.context.ListOperationContext;
import org.apache.directory.server.core.api.interceptor.context.LookupOperationContext;
import org.apache.directory.server.core.api.interceptor.context.ModifyOperationContext;
import org.apache.directory.server.core.api.interceptor.context.MoveAndRenameOperationContext;
import org.apache.directory.server.core.api.interceptor.context.MoveOperationContext;
import org.apache.directory.server.core.api.interceptor.context.RenameOperationContext;
import org.apache.directory.server.core.api.interceptor.context.SearchOperationContext;
import org.apache.directory.server.core.api.interceptor.context.SearchingOperationContext;
import org.apache.directory.server.i18n.I18n;
import org.apache.directory.shared.ldap.model.constants.SchemaConstants;
import org.apache.directory.shared.ldap.model.entry.Attribute;
import org.apache.directory.shared.ldap.model.entry.DefaultAttribute;
import org.apache.directory.shared.ldap.model.entry.DefaultModification;
import org.apache.directory.shared.ldap.model.entry.Entry;
import org.apache.directory.shared.ldap.model.entry.Modification;
import org.apache.directory.shared.ldap.model.entry.ModificationOperation;
import org.apache.directory.shared.ldap.model.entry.Value;
import org.apache.directory.shared.ldap.model.exception.LdapException;
import org.apache.directory.shared.ldap.model.exception.LdapNoPermissionException;
import org.apache.directory.shared.ldap.model.name.Ava;
import org.apache.directory.shared.ldap.model.name.Dn;
import org.apache.directory.shared.ldap.model.name.Rdn;
import org.apache.directory.shared.ldap.model.schema.AttributeType;
import org.apache.directory.shared.ldap.model.schema.UsageEnum;
import org.apache.directory.shared.util.DateUtils;
import org.slf4j.Logger;
import org.slf4j.LoggerFactory;


/**
 * An {@link Interceptor} that adds or modifies the default attributes
 * of entries. There are six default attributes for now;
 * <tt>'creatorsName'</tt>, <tt>'createTimestamp'</tt>, <tt>'modifiersName'</tt>,
 * <tt>'modifyTimestamp'</tt>, <tt>entryUUID</tt> and <tt>entryCSN</tt>.
 *
 * @author <a href="mailto:dev@directory.apache.org">Apache Directory Project</a>
 */
public class OperationalAttributeInterceptor extends BaseInterceptor
{
    /** The LoggerFactory used by this Interceptor */
    private static Logger LOG = LoggerFactory.getLogger( OperationalAttributeInterceptor.class );

    private final EntryFilter DENORMALIZING_SEARCH_FILTER = new OperationalAttributeDenormalizingSearchFilter();

    private final EntryFilter SEARCH_FILTER = new OperationalAttributeSearchFilter();

    /** The subschemasubentry Dn */
    private Dn subschemaSubentryDn;

    /** The admin Dn */
    private Dn adminDn;

    /**
     * the search result filter to use for collective attribute injection
     */
    private class OperationalAttributeDenormalizingSearchFilter implements EntryFilter
    {
        public boolean accept( SearchingOperationContext operation, Entry entry ) throws Exception
        {
            if ( operation.getReturningAttributesString() == null )
            {
                return true;
            }

            return filterDenormalized( entry );
        }
    }
<<<<<<< HEAD
    
=======
>>>>>>> 6559ce59

    /**
     * the database search result filter to register with filter service
     */
    private class OperationalAttributeSearchFilter implements EntryFilter
    {
        public boolean accept( SearchingOperationContext operation, Entry entry ) throws Exception
        {
<<<<<<< HEAD
            return operation.getSearchControls().getReturningAttributes() != null
                || filterOperationalAttributes( entry );
        }
    }
    
    
=======
            return operation.getReturningAttributesString() != null
                || filterOperationalAttributes( entry );
        }
    }


>>>>>>> 6559ce59
    /**
     * Creates the operational attribute management service interceptor.
     */
    public OperationalAttributeInterceptor()
    {
        super( InterceptorEnum.OPERATIONAL_ATTRIBUTE_INTERCEPTOR );
    }


    public void init( DirectoryService directoryService ) throws LdapException
    {
        super.init( directoryService );

        // stuff for dealing with subentries (garbage for now)
        Value<?> subschemaSubentry = directoryService.getPartitionNexus().getRootDse( null ).get(
            SchemaConstants.SUBSCHEMA_SUBENTRY_AT ).get();
        subschemaSubentryDn = directoryService.getDnFactory().create( subschemaSubentry.getString() );

        // Create the Admin Dn
        adminDn = directoryService.getDnFactory().create( ServerDNConstants.ADMIN_SYSTEM_DN );
    }


    public void destroy()
    {
    }


    /**
     * Check if we have to add an operational attribute, or if the admin has injected one
     */
    private boolean checkAddOperationalAttribute( boolean isAdmin, Entry entry, String attribute ) throws LdapException
    {
        if ( entry.containsAttribute( attribute ) )
        {
            if ( !isAdmin )
            {
                // Wrong !
                String message = I18n.err( I18n.ERR_30, attribute );
                LOG.error( message );
                throw new LdapNoPermissionException( message );
            }
            else
            {
                return true;
            }
        }
        else
        {
            return false;
        }
    }


    /**
     * Adds extra operational attributes to the entry before it is added.
     * 
     * We add those attributes :
     * - creatorsName
     * - createTimestamp
     * - entryCSN
     * - entryUUID
<<<<<<< HEAD
     */
    /**
     * {@inheritDoc}
     */
=======
     */
    /**
     * {@inheritDoc}
     */
>>>>>>> 6559ce59
    public void add( AddOperationContext addContext ) throws LdapException
    {
        String principal = getPrincipal( addContext ).getName();

        Entry entry = addContext.getEntry();

        // If we are using replication, the below four OAs may already be present and we retain
        // those values if the user is admin.
        boolean isAdmin = addContext.getSession().getAuthenticatedPrincipal().getName().equals(
            ServerDNConstants.ADMIN_SYSTEM_DN_NORMALIZED );

        // The EntryUUID attribute
        if ( !checkAddOperationalAttribute( isAdmin, entry, SchemaConstants.ENTRY_UUID_AT ) )
        {
            entry.put( SchemaConstants.ENTRY_UUID_AT, UUID.randomUUID().toString() );
        }

        // The EntryCSN attribute
        if ( !checkAddOperationalAttribute( isAdmin, entry, SchemaConstants.ENTRY_CSN_AT ) )
        {
            entry.put( SchemaConstants.ENTRY_CSN_AT, directoryService.getCSN().toString() );
        }

        // The CreatorsName attribute
        if ( !checkAddOperationalAttribute( isAdmin, entry, SchemaConstants.CREATORS_NAME_AT ) )
        {
            entry.put( SchemaConstants.CREATORS_NAME_AT, principal );
        }

        // The CreateTimeStamp attribute
        if ( !checkAddOperationalAttribute( isAdmin, entry, SchemaConstants.CREATE_TIMESTAMP_AT ) )
        {
            entry.put( SchemaConstants.CREATE_TIMESTAMP_AT, DateUtils.getGeneralizedTime() );
        }

        // Now, check that the user does not add operational attributes
        // The accessControlSubentries attribute
        checkAddOperationalAttribute( isAdmin, entry, SchemaConstants.ACCESS_CONTROL_SUBENTRIES_AT );

        // The CollectiveAttributeSubentries attribute
        checkAddOperationalAttribute( isAdmin, entry, SchemaConstants.COLLECTIVE_ATTRIBUTE_SUBENTRIES_AT );

        // The TriggerExecutionSubentries attribute
        checkAddOperationalAttribute( isAdmin, entry, SchemaConstants.TRIGGER_EXECUTION_SUBENTRIES_AT );

        // The SubSchemaSybentry attribute
        checkAddOperationalAttribute( isAdmin, entry, SchemaConstants.SUBSCHEMA_SUBENTRY_AT );

        next( addContext );
    }


    /**
     * {@inheritDoc}
     */
    public EntryFilteringCursor list( ListOperationContext listContext ) throws LdapException
    {
        EntryFilteringCursor cursor = next( listContext );
        cursor.addEntryFilter( SEARCH_FILTER );

        return cursor;
<<<<<<< HEAD
=======
    }


    /**
     * {@inheritDoc}
     */
    public Entry lookup( LookupOperationContext lookupContext ) throws LdapException
    {
        Entry result = next( lookupContext );

        if ( lookupContext.hasAllUser() )
        {
            if ( lookupContext.hasAllOperational() )
            {
                // The user has requested '+' and '*', return everything.
                return result;
            }
            else
            {
                filter( lookupContext, result );
            }
        }
        else
        {
            if ( lookupContext.hasAllOperational() )
            {
                // Select the user attrinbutes from the result, depending on the returning attributes list
                filterUserAttributes( lookupContext, result );
            }
            else if ( ( lookupContext.getAttrsId() == null ) || ( lookupContext.getAttrsId().size() == 0 ) )
            {
                // No returning attributes, return all the user attributes
                // unless the user has requested no attributes
                if ( lookupContext.hasNoAttribute() )
                {
                    result.clear();
                }
                else
                {
                    filterOperationalAttributes( result );
                }
            }
            else
            {
                // Deal with the returning attributes
                filterList( lookupContext, result );
            }
        }

        denormalizeEntryOpAttrs( result );

        return result;
>>>>>>> 6559ce59
    }


    /**
     * {@inheritDoc}
     */
<<<<<<< HEAD
    public Entry lookup( LookupOperationContext lookupContext ) throws LdapException
    {
        Entry result = next( lookupContext );
        
        if ( lookupContext.hasAllUser() )
        {
            if ( lookupContext.hasAllOperational() )
            {
                // The user has requested '+' and '*', return everything.
                return result;
            }
            else
            {
                filter( lookupContext, result );
            }
        }
        else
        {
            if ( lookupContext.hasAllOperational() )
            {
                // Select the user attrinbutes from the result, depending on the returning attributes list
                filterUserAttributes( lookupContext, result );
            }
            else if ( ( lookupContext.getAttrsId() == null ) || ( lookupContext.getAttrsId().size() == 0 ) )
            {
                // No returning attributes, return all the user attributes
                // unless the user has requested no attributes
                if ( lookupContext.hasNoAttribute() )
                {
                    result.clear();
                }
                else
                {
                    filterOperationalAttributes( result );
                }
            }
            else
            {
                // Deal with the returning attributes
                filterList( lookupContext, result );
            }
        }
        
        denormalizeEntryOpAttrs( result );

        return result;
    }


    /**
     * {@inheritDoc}
     */
=======
>>>>>>> 6559ce59
    public void modify( ModifyOperationContext modifyContext ) throws LdapException
    {
        // We must check that the user hasn't injected either the modifiersName
        // or the modifyTimestamp operational attributes : they are not supposed to be
        // added at this point EXCEPT in cases of replication by a admin user.
        // If so, remove them, and if there are no more attributes, simply return.
        // otherwise, inject those values into the list of modifications
        List<Modification> mods = modifyContext.getModItems();

        boolean isAdmin = modifyContext.getSession().getAuthenticatedPrincipal().getDn().equals( adminDn );

        boolean modifierAtPresent = false;
        boolean modifiedTimeAtPresent = false;
        boolean entryCsnAtPresent = false;
        Dn dn = modifyContext.getDn();

        for ( Modification modification : mods )
        {
            AttributeType attributeType = modification.getAttribute().getAttributeType();

            if ( attributeType.equals( MODIFIERS_NAME_AT ) )
            {
                if ( !isAdmin )
                {
                    String message = I18n.err( I18n.ERR_31 );
                    LOG.error( message );
                    throw new LdapNoPermissionException( message );
                }
                else
                {
                    modifierAtPresent = true;
                }
            }

            if ( attributeType.equals( MODIFY_TIMESTAMP_AT ) )
            {
                if ( !isAdmin )
                {
                    String message = I18n.err( I18n.ERR_32 );
                    LOG.error( message );
                    throw new LdapNoPermissionException( message );
                }
                else
                {
                    modifiedTimeAtPresent = true;
                }
            }

            if ( attributeType.equals( ENTRY_CSN_AT ) )
            {
                if ( !isAdmin )
                {
                    String message = I18n.err( I18n.ERR_32 );
                    LOG.error( message );
                    throw new LdapNoPermissionException( message );
                }
                else
                {
                    entryCsnAtPresent = true;
                }
            }

            if ( PWD_POLICY_STATE_ATTRIBUTE_TYPES.contains( attributeType ) && !isAdmin )
            {
                String message = I18n.err( I18n.ERR_32 );
                LOG.error( message );
                throw new LdapNoPermissionException( message );
            }
        }

        // Add the modification AT only if we are not trying to modify the SubentrySubschema
        if ( !dn.equals( subschemaSubentryDn ) )
        {
            if ( !modifierAtPresent )
            {
                // Inject the ModifiersName AT if it's not present
                Attribute attribute = new DefaultAttribute( MODIFIERS_NAME_AT, getPrincipal( modifyContext )
                    .getName() );

<<<<<<< HEAD
                Modification modifiersName = new DefaultModification( ModificationOperation.REPLACE_ATTRIBUTE, attribute );
=======
                Modification modifiersName = new DefaultModification( ModificationOperation.REPLACE_ATTRIBUTE,
                    attribute );
>>>>>>> 6559ce59

                mods.add( modifiersName );
            }

            if ( !modifiedTimeAtPresent )
            {
                // Inject the ModifyTimestamp AT if it's not present
                Attribute attribute = new DefaultAttribute( MODIFY_TIMESTAMP_AT, DateUtils
                    .getGeneralizedTime() );

                Modification timestamp = new DefaultModification( ModificationOperation.REPLACE_ATTRIBUTE, attribute );

                mods.add( timestamp );
            }

            if ( !entryCsnAtPresent )
            {
                String csn = directoryService.getCSN().toString();
                Attribute attribute = new DefaultAttribute( ENTRY_CSN_AT, csn );
                Modification updatedCsn = new DefaultModification( ModificationOperation.REPLACE_ATTRIBUTE, attribute );
                mods.add( updatedCsn );
            }
        }

        // Go down in the chain
        next( modifyContext );
    }


    /**
     * {@inheritDoc}
     */
    public void move( MoveOperationContext moveContext ) throws LdapException
    {
        Entry modifiedEntry = moveContext.getOriginalEntry().clone();
        modifiedEntry.put( SchemaConstants.MODIFIERS_NAME_AT, getPrincipal( moveContext ).getName() );
        modifiedEntry.put( SchemaConstants.MODIFY_TIMESTAMP_AT, DateUtils.getGeneralizedTime() );
        modifiedEntry.setDn( moveContext.getNewDn() );
        moveContext.setModifiedEntry( modifiedEntry );

        next( moveContext );
    }


    /**
     * {@inheritDoc}
     */
    public void moveAndRename( MoveAndRenameOperationContext moveAndRenameContext ) throws LdapException
    {
        Entry modifiedEntry = moveAndRenameContext.getOriginalEntry().clone();
        modifiedEntry.put( SchemaConstants.MODIFIERS_NAME_AT, getPrincipal( moveAndRenameContext ).getName() );
        modifiedEntry.put( SchemaConstants.MODIFY_TIMESTAMP_AT, DateUtils.getGeneralizedTime() );
        modifiedEntry.setDn( moveAndRenameContext.getNewDn() );
        moveAndRenameContext.setModifiedEntry( modifiedEntry );

        next( moveAndRenameContext );
    }


    /**
     * {@inheritDoc}
     */
    public void rename( RenameOperationContext renameContext ) throws LdapException
    {
        Entry entry = ( ( ClonedServerEntry ) renameContext.getEntry() ).getClonedEntry();
        entry.put( SchemaConstants.MODIFIERS_NAME_AT, getPrincipal( renameContext ).getName() );
        entry.put( SchemaConstants.MODIFY_TIMESTAMP_AT, DateUtils.getGeneralizedTime() );

        Entry modifiedEntry = renameContext.getOriginalEntry().clone();
        modifiedEntry.put( SchemaConstants.MODIFIERS_NAME_AT, getPrincipal( renameContext ).getName() );
        modifiedEntry.put( SchemaConstants.MODIFY_TIMESTAMP_AT, DateUtils.getGeneralizedTime() );
        renameContext.setModifiedEntry( modifiedEntry );

        next( renameContext );
    }


    /**
     * {@inheritDoc}
     */
    public EntryFilteringCursor search( SearchOperationContext searchContext ) throws LdapException
    {
        EntryFilteringCursor cursor = next( searchContext );

        if ( searchContext.isAllOperationalAttributes()
            || ( searchContext.getReturningAttributes() != null && !searchContext.getReturningAttributes().isEmpty() ) )
        {
            if ( directoryService.isDenormalizeOpAttrsEnabled() )
            {
                cursor.addEntryFilter( DENORMALIZING_SEARCH_FILTER );
            }

            return cursor;
        }

        cursor.addEntryFilter( SEARCH_FILTER );

        return cursor;
    }


    /**
     * Filters out the operational attributes within a search results attributes.  The attributes are directly
     * modified.
     *
     * @param attributes the resultant attributes to filter
     * @return true always
     * @throws Exception if there are failures in evaluation
     */
    private boolean filterOperationalAttributes( Entry attributes ) throws LdapException
    {
        Set<AttributeType> removedAttributes = new HashSet<AttributeType>();

        // Build a list of attributeType to remove
        for ( Attribute attribute : attributes.getAttributes() )
        {
            AttributeType attributeType = attribute.getAttributeType();

            if ( attributeType.getUsage() != UsageEnum.USER_APPLICATIONS )
            {
                removedAttributes.add( attributeType );
            }
        }

        // Now remove the attributes which are not USERs
        for ( AttributeType attributeType : removedAttributes )
        {
            attributes.removeAttributes( attributeType );
        }

        return true;
    }


    /**
     * Filters out the user attributes within a search results attributes. The attributes are directly
     * modified.
     *
     * @param attributes the resultant attributes to filter
     * @return true always
     * @throws Exception if there are failures in evaluation
     */
    private boolean filterUserAttributes( LookupOperationContext lookupContext, Entry attributes ) throws LdapException
    {
        Set<String> removedAttributes = new HashSet<String>();

        // Build a list of attributeType to remove
        for ( Attribute attribute : attributes.getAttributes() )
        {
            AttributeType attributeType = attribute.getAttributeType();

            if ( attributeType.getUsage() == UsageEnum.USER_APPLICATIONS )
            {
                removedAttributes.add( attributeType.getOid() );
            }
        }

        // Now remove the attributes which are not in the list to be returned
        for ( String returningAttribute : lookupContext.getAttrsId() )
        {
            removedAttributes.remove( returningAttribute );
        }
<<<<<<< HEAD
        
=======

>>>>>>> 6559ce59
        // Now, remove the attributes from the result
        for ( String attribute : removedAttributes )
        {
            attributes.removeAttributes( attribute );
        }

        return true;
    }


    private void filter( LookupOperationContext lookupContext, Entry entry ) throws LdapException
    {
        Dn dn = lookupContext.getDn();
        List<String> ids = lookupContext.getAttrsId();

        // still need to protect against returning op attrs when ids is null
        if ( ( ids == null ) || ids.isEmpty() )
        {
            filterOperationalAttributes( entry );
            return;
        }

        if ( dn.size() == 0 )
        {
            Set<AttributeType> removedAttributes = new HashSet<AttributeType>();

            for ( Attribute attribute : entry.getAttributes() )
            {
                AttributeType attributeType = attribute.getAttributeType();
                
                if ( attributeType.getUsage() != UsageEnum.USER_APPLICATIONS )
                {
                    // If it's not in the list of returning attribute, remove it
                    if ( !ids.contains( attributeType.getOid() ) )
                    {
                        removedAttributes.add( attributeType );
                    }
                }
            }
            
            for ( AttributeType attributeType : removedAttributes )
            {
                entry.removeAttributes( attributeType );
            }
        }

<<<<<<< HEAD
=======
                if ( attributeType.getUsage() != UsageEnum.USER_APPLICATIONS )
                {
                    // If it's not in the list of returning attribute, remove it
                    if ( !ids.contains( attributeType.getOid() ) )
                    {
                        removedAttributes.add( attributeType );
                    }
                }
            }

            for ( AttributeType attributeType : removedAttributes )
            {
                entry.removeAttributes( attributeType );
            }
        }

>>>>>>> 6559ce59
        denormalizeEntryOpAttrs( entry );

        // do nothing past here since this explicity specifies which
        // attributes to include - backends will automatically populate
        // with right set of attributes using ids array
    }


    private void filterList( LookupOperationContext lookupContext, Entry entry ) throws LdapException
    {
        Dn dn = lookupContext.getDn();
        List<String> ids = lookupContext.getAttrsId();

        // still need to protect against returning op attrs when ids is null
        if ( ( ids == null ) || ids.isEmpty() )
        {
            filterOperationalAttributes( entry );
            return;
        }

        if ( dn.size() == 0 )
        {
            Set<AttributeType> removedAttributes = new HashSet<AttributeType>();

            for ( Attribute attribute : entry.getAttributes() )
            {
                AttributeType attributeType = attribute.getAttributeType();
<<<<<<< HEAD
                
=======

>>>>>>> 6559ce59
                // If it's not in the list of returning attribute, remove it
                if ( !ids.contains( attributeType.getOid() ) )
                {
                    removedAttributes.add( attributeType );
                }
            }
<<<<<<< HEAD
            
=======

>>>>>>> 6559ce59
            for ( AttributeType attributeType : removedAttributes )
            {
                entry.removeAttributes( attributeType );
            }
        }

        denormalizeEntryOpAttrs( entry );

        // do nothing past here since this explicity specifies which
        // attributes to include - backends will automatically populate
        // with right set of attributes using ids array
    }


    private void denormalizeEntryOpAttrs( Entry entry ) throws LdapException
    {
        if ( directoryService.isDenormalizeOpAttrsEnabled() )
        {
            Attribute attr = entry.get( SchemaConstants.CREATORS_NAME_AT );

            if ( attr != null )
            {
                Dn creatorsName = directoryService.getDnFactory().create( attr.getString() );

                attr.clear();
                attr.add( denormalizeTypes( creatorsName ).getName() );
            }

            attr = entry.get( SchemaConstants.MODIFIERS_NAME_AT );

            if ( attr != null )
            {
                Dn modifiersName = directoryService.getDnFactory().create( attr.getString() );

                attr.clear();
                attr.add( denormalizeTypes( modifiersName ).getName() );
            }

            attr = entry.get( ApacheSchemaConstants.SCHEMA_MODIFIERS_NAME_AT );

            if ( attr != null )
            {
                Dn modifiersName = directoryService.getDnFactory().create( attr.getString() );

                attr.clear();
                attr.add( denormalizeTypes( modifiersName ).getName() );
            }
        }
    }


    /**
     * Does not create a new Dn but alters existing Dn by using the first
     * short name for an attributeType definition.
     * 
     * @param dn the normalized distinguished name
     * @return the distinuished name denormalized
     * @throws Exception if there are problems denormalizing
     */
    private Dn denormalizeTypes( Dn dn ) throws LdapException
    {
        Dn newDn = new Dn( schemaManager );
        int size = dn.size();

        for ( int pos = 0; pos < size; pos++ )
        {
            Rdn rdn = dn.getRdn( size - 1 - pos );

            if ( rdn.size() == 0 )
            {
                newDn = newDn.add( new Rdn() );
                continue;
            }
            else if ( rdn.size() == 1 )
            {
                String name = schemaManager.lookupAttributeTypeRegistry( rdn.getNormType() ).getName();
                String value = rdn.getNormValue().getString();
                newDn = newDn.add( new Rdn( name, value ) );
                continue;
            }

            // below we only process multi-valued rdns
            StringBuffer buf = new StringBuffer();

            for ( Iterator<Ava> atavs = rdn.iterator(); atavs.hasNext(); /**/)
            {
                Ava atav = atavs.next();
                String type = schemaManager.lookupAttributeTypeRegistry( rdn.getNormType() ).getName();
                buf.append( type ).append( '=' ).append( atav.getNormValue() );

                if ( atavs.hasNext() )
                {
                    buf.append( '+' );
                }
            }

            newDn = newDn.add( new Rdn( buf.toString() ) );
        }

        return newDn;
    }


    private boolean filterDenormalized( Entry entry ) throws Exception
    {
        denormalizeEntryOpAttrs( entry );
        return true;
    }
}<|MERGE_RESOLUTION|>--- conflicted
+++ resolved
@@ -103,10 +103,6 @@
             return filterDenormalized( entry );
         }
     }
-<<<<<<< HEAD
-    
-=======
->>>>>>> 6559ce59
 
     /**
      * the database search result filter to register with filter service
@@ -115,21 +111,12 @@
     {
         public boolean accept( SearchingOperationContext operation, Entry entry ) throws Exception
         {
-<<<<<<< HEAD
-            return operation.getSearchControls().getReturningAttributes() != null
-                || filterOperationalAttributes( entry );
-        }
-    }
-    
-    
-=======
             return operation.getReturningAttributesString() != null
                 || filterOperationalAttributes( entry );
         }
     }
 
 
->>>>>>> 6559ce59
     /**
      * Creates the operational attribute management service interceptor.
      */
@@ -192,17 +179,10 @@
      * - createTimestamp
      * - entryCSN
      * - entryUUID
-<<<<<<< HEAD
      */
     /**
      * {@inheritDoc}
      */
-=======
-     */
-    /**
-     * {@inheritDoc}
-     */
->>>>>>> 6559ce59
     public void add( AddOperationContext addContext ) throws LdapException
     {
         String principal = getPrincipal( addContext ).getName();
@@ -264,8 +244,6 @@
         cursor.addEntryFilter( SEARCH_FILTER );
 
         return cursor;
-<<<<<<< HEAD
-=======
     }
 
 
@@ -318,68 +296,12 @@
         denormalizeEntryOpAttrs( result );
 
         return result;
->>>>>>> 6559ce59
     }
 
 
     /**
      * {@inheritDoc}
      */
-<<<<<<< HEAD
-    public Entry lookup( LookupOperationContext lookupContext ) throws LdapException
-    {
-        Entry result = next( lookupContext );
-        
-        if ( lookupContext.hasAllUser() )
-        {
-            if ( lookupContext.hasAllOperational() )
-            {
-                // The user has requested '+' and '*', return everything.
-                return result;
-            }
-            else
-            {
-                filter( lookupContext, result );
-            }
-        }
-        else
-        {
-            if ( lookupContext.hasAllOperational() )
-            {
-                // Select the user attrinbutes from the result, depending on the returning attributes list
-                filterUserAttributes( lookupContext, result );
-            }
-            else if ( ( lookupContext.getAttrsId() == null ) || ( lookupContext.getAttrsId().size() == 0 ) )
-            {
-                // No returning attributes, return all the user attributes
-                // unless the user has requested no attributes
-                if ( lookupContext.hasNoAttribute() )
-                {
-                    result.clear();
-                }
-                else
-                {
-                    filterOperationalAttributes( result );
-                }
-            }
-            else
-            {
-                // Deal with the returning attributes
-                filterList( lookupContext, result );
-            }
-        }
-        
-        denormalizeEntryOpAttrs( result );
-
-        return result;
-    }
-
-
-    /**
-     * {@inheritDoc}
-     */
-=======
->>>>>>> 6559ce59
     public void modify( ModifyOperationContext modifyContext ) throws LdapException
     {
         // We must check that the user hasn't injected either the modifiersName
@@ -459,12 +381,8 @@
                 Attribute attribute = new DefaultAttribute( MODIFIERS_NAME_AT, getPrincipal( modifyContext )
                     .getName() );
 
-<<<<<<< HEAD
-                Modification modifiersName = new DefaultModification( ModificationOperation.REPLACE_ATTRIBUTE, attribute );
-=======
                 Modification modifiersName = new DefaultModification( ModificationOperation.REPLACE_ATTRIBUTE,
                     attribute );
->>>>>>> 6559ce59
 
                 mods.add( modifiersName );
             }
@@ -627,11 +545,7 @@
         {
             removedAttributes.remove( returningAttribute );
         }
-<<<<<<< HEAD
-        
-=======
-
->>>>>>> 6559ce59
+
         // Now, remove the attributes from the result
         for ( String attribute : removedAttributes )
         {
@@ -661,7 +575,7 @@
             for ( Attribute attribute : entry.getAttributes() )
             {
                 AttributeType attributeType = attribute.getAttributeType();
-                
+
                 if ( attributeType.getUsage() != UsageEnum.USER_APPLICATIONS )
                 {
                     // If it's not in the list of returning attribute, remove it
@@ -671,32 +585,13 @@
                     }
                 }
             }
-            
+
             for ( AttributeType attributeType : removedAttributes )
             {
                 entry.removeAttributes( attributeType );
             }
         }
 
-<<<<<<< HEAD
-=======
-                if ( attributeType.getUsage() != UsageEnum.USER_APPLICATIONS )
-                {
-                    // If it's not in the list of returning attribute, remove it
-                    if ( !ids.contains( attributeType.getOid() ) )
-                    {
-                        removedAttributes.add( attributeType );
-                    }
-                }
-            }
-
-            for ( AttributeType attributeType : removedAttributes )
-            {
-                entry.removeAttributes( attributeType );
-            }
-        }
-
->>>>>>> 6559ce59
         denormalizeEntryOpAttrs( entry );
 
         // do nothing past here since this explicity specifies which
@@ -724,22 +619,14 @@
             for ( Attribute attribute : entry.getAttributes() )
             {
                 AttributeType attributeType = attribute.getAttributeType();
-<<<<<<< HEAD
-                
-=======
-
->>>>>>> 6559ce59
+
                 // If it's not in the list of returning attribute, remove it
                 if ( !ids.contains( attributeType.getOid() ) )
                 {
                     removedAttributes.add( attributeType );
                 }
             }
-<<<<<<< HEAD
-            
-=======
-
->>>>>>> 6559ce59
+
             for ( AttributeType attributeType : removedAttributes )
             {
                 entry.removeAttributes( attributeType );

/*
 * Licensed to the Apache Software Foundation (ASF) under one
 * or more contributor license agreements.  See the NOTICE file
 * distributed with this work for additional information
 * regarding copyright ownership.  The ASF licenses this file
 * to you under the Apache License, Version 2.0 (the
 * "License"); you may not use this file except in compliance
 * with the License.  You may obtain a copy of the License at
 *
 *  http://www.apache.org/licenses/LICENSE-2.0
 *
 * Unless required by applicable law or agreed to in writing,
 * software distributed under the License is distributed on an
 * "AS IS" BASIS, WITHOUT WARRANTIES OR CONDITIONS OF ANY
 * KIND, either express or implied.  See the License for the
 * specific language governing permissions and limitations
 * under the License.
 */
package org.apache.directory.server.core.changelog;


import java.util.ArrayList;
import java.util.List;

import org.apache.directory.server.constants.ApacheSchemaConstants;
import org.apache.directory.server.constants.ServerDNConstants;
import org.apache.directory.server.core.api.CoreSession;
import org.apache.directory.server.core.api.DirectoryService;
import org.apache.directory.server.core.api.InterceptorEnum;
import org.apache.directory.server.core.api.changelog.ChangeLog;
import org.apache.directory.server.core.api.entry.ClonedServerEntry;
import org.apache.directory.server.core.api.entry.ServerEntryUtils;
import org.apache.directory.server.core.api.interceptor.BaseInterceptor;
import org.apache.directory.server.core.api.interceptor.context.AddOperationContext;
import org.apache.directory.server.core.api.interceptor.context.DeleteOperationContext;
import org.apache.directory.server.core.api.interceptor.context.LookupOperationContext;
import org.apache.directory.server.core.api.interceptor.context.ModifyOperationContext;
import org.apache.directory.server.core.api.interceptor.context.MoveAndRenameOperationContext;
import org.apache.directory.server.core.api.interceptor.context.MoveOperationContext;
import org.apache.directory.server.core.api.interceptor.context.OperationContext;
import org.apache.directory.server.core.api.interceptor.context.RenameOperationContext;
import org.apache.directory.server.core.shared.SchemaService;
import org.apache.directory.shared.ldap.model.constants.SchemaConstants;
import org.apache.directory.shared.ldap.model.entry.Attribute;
import org.apache.directory.shared.ldap.model.entry.DefaultEntry;
import org.apache.directory.shared.ldap.model.entry.Entry;
import org.apache.directory.shared.ldap.model.entry.Modification;
import org.apache.directory.shared.ldap.model.exception.LdapException;
import org.apache.directory.shared.ldap.model.ldif.ChangeType;
import org.apache.directory.shared.ldap.model.ldif.LdifEntry;
import org.apache.directory.shared.ldap.model.ldif.LdifRevertor;
import org.apache.directory.shared.ldap.model.message.controls.ManageDsaITImpl;
import org.apache.directory.shared.ldap.model.name.Dn;
import org.apache.directory.shared.ldap.model.schema.AttributeType;
import org.slf4j.Logger;
import org.slf4j.LoggerFactory;


/**
 * An interceptor which intercepts write operations to the directory and
 * logs them with the server's ChangeLog service.
 * Note: Adding/deleting a tag is not recorded as a change
 */
public class ChangeLogInterceptor extends BaseInterceptor
{
    /** for debugging */
    private static final Logger LOG = LoggerFactory.getLogger( ChangeLogInterceptor.class );

    /** used to ignore modify operations to tombstone entries */
    private AttributeType entryDeleted;

    /** the changelog service to log changes to */
    private ChangeLog changeLog;

    /** OID of the 'rev' attribute used in changeLogEvent and tag objectclasses */
    private static final String REV_AT_OID = "1.3.6.1.4.1.18060.0.4.1.2.47";


    /**
     * Creates a new instance of a ChangeLogInterceptor.
     */
    public ChangeLogInterceptor()
    {
        super( InterceptorEnum.CHANGE_LOG_INTERCEPTOR );
    }

<<<<<<< HEAD
    
=======

>>>>>>> 6559ce59
    // -----------------------------------------------------------------------
    // Overridden init() and destroy() methods
    // -----------------------------------------------------------------------
    /**
     * The init method will initialize the local variables and load the
     * entryDeleted AttributeType.
     */
    public void init( DirectoryService directoryService ) throws LdapException
    {
        super.init( directoryService );

        changeLog = directoryService.getChangeLog();
        entryDeleted = directoryService.getSchemaManager()
            .getAttributeType( ApacheSchemaConstants.ENTRY_DELETED_AT_OID );
    }


    // -----------------------------------------------------------------------
    // Overridden (only change inducing) intercepted methods
    // -----------------------------------------------------------------------
    /**
     * {@inheritDoc}
     */
    public void add( AddOperationContext addContext ) throws LdapException
    {
        next( addContext );

        if ( !changeLog.isEnabled() )
        {
            return;
        }

        Entry addEntry = addContext.getEntry();

        // we don't want to record addition of a tag as a change
        if ( addEntry.get( REV_AT_OID ) != null )
        {
            return;
        }

        LdifEntry forward = new LdifEntry();
        forward.setChangeType( ChangeType.Add );
        forward.setDn( addContext.getDn() );

        for ( Attribute attribute : addEntry.getAttributes() )
        {
            AttributeType attributeType = attribute.getAttributeType();
            forward.addAttribute( addEntry.get( attributeType ).clone() );
        }

        LdifEntry reverse = LdifRevertor.reverseAdd( addContext.getDn() );
        addContext.setChangeLogEvent( changeLog.log( getPrincipal( addContext ), forward, reverse ) );
    }


    /**
     * The delete operation has to be stored with a way to restore the deleted element.
     * There is no way to do that but reading the entry and dump it into the LOG.
     */
    /**
     * {@inheritDoc}
     */
    public void delete( DeleteOperationContext deleteContext ) throws LdapException
    {
        // @todo make sure we're not putting in operational attributes that cannot be user modified
        // must save the entry if change log is enabled
        Entry serverEntry = null;

        if ( changeLog.isEnabled() )
        {
            serverEntry = getAttributes( deleteContext );
        }

        next( deleteContext );

        if ( !changeLog.isEnabled() )
        {
            return;
        }

        // we don't want to record deleting a tag as a change
        if ( serverEntry.get( REV_AT_OID ) != null )
        {
            return;
        }

        LdifEntry forward = new LdifEntry();
        forward.setChangeType( ChangeType.Delete );
        forward.setDn( deleteContext.getDn() );

        Entry reverseEntry = new DefaultEntry( serverEntry.getDn() );

        boolean isCollectiveSubentry = serverEntry.hasObjectClass( SchemaConstants.COLLECTIVE_ATTRIBUTE_SUBENTRY_OC );

        for ( Attribute attribute : serverEntry )
        {
            // filter collective attributes, they can't be added by the revert operation
            AttributeType at = schemaManager.lookupAttributeTypeRegistry( attribute.getId() );

            if ( !at.isCollective() || isCollectiveSubentry )
            {
                reverseEntry.add( attribute.clone() );
            }
        }

        LdifEntry reverse = LdifRevertor.reverseDel( deleteContext.getDn(), reverseEntry );
        deleteContext.setChangeLogEvent( changeLog.log( getPrincipal( deleteContext ), forward, reverse ) );
    }


    /**
     * {@inheritDoc}
     */
    public void modify( ModifyOperationContext modifyContext ) throws LdapException
    {
        Entry serverEntry = null;
        Modification modification = ServerEntryUtils.getModificationItem( modifyContext.getModItems(), entryDeleted );
        boolean isDelete = ( modification != null );

        if ( !isDelete && ( changeLog.isEnabled() ) )
        {
            // @todo make sure we're not putting in operational attributes that cannot be user modified
            serverEntry = getAttributes( modifyContext );
        }

        // Duplicate modifications so that the reverse does not contain the operational attributes
        List<Modification> clonedMods = new ArrayList<Modification>();

        for ( Modification mod : modifyContext.getModItems() )
        {
            clonedMods.add( mod.clone() );
        }

        // Call the next interceptor
        next( modifyContext );

        // @TODO: needs big consideration!!!
        // NOTE: perhaps we need to log this as a system operation that cannot and should not be reapplied?
<<<<<<< HEAD
        if (
            isDelete ||
            ! changeLog.isEnabled() ||
=======
        if ( isDelete ||
            !changeLog.isEnabled() ||
>>>>>>> 6559ce59

            // if there are no modifications due to stripping out bogus non-
            // existing attributes then we will have no modification items and
            // should ignore not this without registering it with the changelog

            modifyContext.getModItems().size() == 0 )
        {
            if ( isDelete )
            {
                LOG.debug( "Bypassing changelog on modify of entryDeleted attribute." );
            }

            return;
        }

        LdifEntry forward = new LdifEntry();
        forward.setChangeType( ChangeType.Modify );
        forward.setDn( modifyContext.getDn() );

        List<Modification> mods = new ArrayList<Modification>( clonedMods.size() );

        for ( Modification modItem : clonedMods )
        {
            // TODO: handle correctly http://issues.apache.org/jira/browse/DIRSERVER-1198
            mods.add( modItem );

            forward.addModification( modItem );
        }

        Entry clientEntry = new DefaultEntry( serverEntry.getDn() );

<<<<<<< HEAD
        for ( Attribute attribute:serverEntry )
=======
        for ( Attribute attribute : serverEntry )
>>>>>>> 6559ce59
        {
            clientEntry.add( attribute.clone() );
        }

        LdifEntry reverse = LdifRevertor.reverseModify(
            modifyContext.getDn(),
            mods,
            clientEntry );

        modifyContext.setChangeLogEvent( changeLog.log( getPrincipal( modifyContext ), forward, reverse ) );
    }


    /**
     * {@inheritDoc}
     */
    public void move( MoveOperationContext moveContext ) throws LdapException
    {
        next( moveContext );

        if ( !changeLog.isEnabled() )
        {
            return;
        }

        LdifEntry forward = new LdifEntry();
        forward.setChangeType( ChangeType.ModDn );
        forward.setDn( moveContext.getDn() );
        forward.setNewSuperior( moveContext.getNewSuperior().getName() );

<<<<<<< HEAD
        LdifEntry reverse = LdifRevertor.reverseMove(moveContext.getNewSuperior(), moveContext.getDn());
=======
        LdifEntry reverse = LdifRevertor.reverseMove( moveContext.getNewSuperior(), moveContext.getDn() );
>>>>>>> 6559ce59
        moveContext.setChangeLogEvent( changeLog.log( getPrincipal( moveContext ), forward, reverse ) );
    }


    /**
     * {@inheritDoc}
     */
    public void moveAndRename( MoveAndRenameOperationContext moveAndRenameContext ) throws LdapException
    {
        Entry serverEntry = null;

        if ( changeLog.isEnabled() )
        {
            // @todo make sure we're not putting in operational attributes that cannot be user modified
            serverEntry = moveAndRenameContext.getOriginalEntry();
        }

        next( moveAndRenameContext );

        if ( !changeLog.isEnabled() )
        {
            return;
        }

        LdifEntry forward = new LdifEntry();
        forward.setChangeType( ChangeType.ModDn );
        forward.setDn( moveAndRenameContext.getDn() );
        forward.setDeleteOldRdn( moveAndRenameContext.getDeleteOldRdn() );
        forward.setNewRdn( moveAndRenameContext.getNewRdn().getName() );
        forward.setNewSuperior( moveAndRenameContext.getNewSuperiorDn().getName() );

        List<LdifEntry> reverses = LdifRevertor.reverseMoveAndRename(
            serverEntry, moveAndRenameContext.getNewSuperiorDn(), moveAndRenameContext.getNewRdn(), false );

        if ( moveAndRenameContext.isReferralIgnored() )
        {
            forward.addControl( new ManageDsaITImpl() );
            LdifEntry reversedEntry = reverses.get( 0 );
            reversedEntry.addControl( new ManageDsaITImpl() );
        }

<<<<<<< HEAD
        moveAndRenameContext.setChangeLogEvent( changeLog.log( getPrincipal( moveAndRenameContext ), forward, reverses ) );
=======
        moveAndRenameContext
            .setChangeLogEvent( changeLog.log( getPrincipal( moveAndRenameContext ), forward, reverses ) );
>>>>>>> 6559ce59
    }


    /**
     * {@inheritDoc}
     */
    public void rename( RenameOperationContext renameContext ) throws LdapException
    {
        Entry serverEntry = null;

        if ( renameContext.getEntry() != null )
        {
<<<<<<< HEAD
            serverEntry = ((ClonedServerEntry)renameContext.getEntry()).getOriginalEntry();
=======
            serverEntry = ( ( ClonedServerEntry ) renameContext.getEntry() ).getOriginalEntry();
>>>>>>> 6559ce59
        }

        next( renameContext );

        // After this point, the entry has been modified. The cloned entry contains
        // the modified entry, the originalEntry has changed

        if ( !changeLog.isEnabled() )
        {
            return;
        }

        LdifEntry forward = new LdifEntry();
        forward.setChangeType( ChangeType.ModRdn );
        forward.setDn( renameContext.getDn() );
        forward.setNewRdn( renameContext.getNewRdn().getName() );
        forward.setDeleteOldRdn( renameContext.getDeleteOldRdn() );
<<<<<<< HEAD

        List<LdifEntry> reverses = LdifRevertor.reverseRename(
            serverEntry, renameContext.getNewRdn(), renameContext.getDeleteOldRdn() );

=======

        List<LdifEntry> reverses = LdifRevertor.reverseRename(
            serverEntry, renameContext.getNewRdn(), renameContext.getDeleteOldRdn() );

>>>>>>> 6559ce59
        renameContext.setChangeLogEvent( changeLog.log( getPrincipal( renameContext ), forward, reverses ) );
    }


    /**
     * Gets attributes required for modifications.
     *
     * @param dn the dn of the entry to get
     * @return the entry's attributes (may be immutable if the schema subentry)
     * @throws Exception on error accessing the entry's attributes
     */
    private Entry getAttributes( OperationContext opContext ) throws LdapException
    {
        Dn dn = opContext.getDn();
        Entry serverEntry;

        // @todo make sure we're not putting in operational attributes that cannot be user modified
        if ( dn.equals( ServerDNConstants.CN_SCHEMA_DN ) )
        {
            return SchemaService.getSubschemaEntryCloned( directoryService );
        }
        else
        {
            CoreSession session = opContext.getSession();
            LookupOperationContext lookupContext = new LookupOperationContext( session, dn );
            lookupContext.setAttrsId( SchemaConstants.ALL_ATTRIBUTES_ARRAY );
<<<<<<< HEAD
            serverEntry = directoryService.getPartitionNexus().lookup( lookupContext  );
=======
            serverEntry = directoryService.getPartitionNexus().lookup( lookupContext );
>>>>>>> 6559ce59
        }

        return serverEntry;
    }
}<|MERGE_RESOLUTION|>--- conflicted
+++ resolved
@@ -84,11 +84,7 @@
         super( InterceptorEnum.CHANGE_LOG_INTERCEPTOR );
     }
 
-<<<<<<< HEAD
-    
-=======
-
->>>>>>> 6559ce59
+
     // -----------------------------------------------------------------------
     // Overridden init() and destroy() methods
     // -----------------------------------------------------------------------
@@ -227,14 +223,8 @@
 
         // @TODO: needs big consideration!!!
         // NOTE: perhaps we need to log this as a system operation that cannot and should not be reapplied?
-<<<<<<< HEAD
-        if (
-            isDelete ||
-            ! changeLog.isEnabled() ||
-=======
         if ( isDelete ||
             !changeLog.isEnabled() ||
->>>>>>> 6559ce59
 
             // if there are no modifications due to stripping out bogus non-
             // existing attributes then we will have no modification items and
@@ -266,11 +256,7 @@
 
         Entry clientEntry = new DefaultEntry( serverEntry.getDn() );
 
-<<<<<<< HEAD
-        for ( Attribute attribute:serverEntry )
-=======
         for ( Attribute attribute : serverEntry )
->>>>>>> 6559ce59
         {
             clientEntry.add( attribute.clone() );
         }
@@ -301,11 +287,7 @@
         forward.setDn( moveContext.getDn() );
         forward.setNewSuperior( moveContext.getNewSuperior().getName() );
 
-<<<<<<< HEAD
-        LdifEntry reverse = LdifRevertor.reverseMove(moveContext.getNewSuperior(), moveContext.getDn());
-=======
         LdifEntry reverse = LdifRevertor.reverseMove( moveContext.getNewSuperior(), moveContext.getDn() );
->>>>>>> 6559ce59
         moveContext.setChangeLogEvent( changeLog.log( getPrincipal( moveContext ), forward, reverse ) );
     }
 
@@ -347,12 +329,8 @@
             reversedEntry.addControl( new ManageDsaITImpl() );
         }
 
-<<<<<<< HEAD
-        moveAndRenameContext.setChangeLogEvent( changeLog.log( getPrincipal( moveAndRenameContext ), forward, reverses ) );
-=======
         moveAndRenameContext
             .setChangeLogEvent( changeLog.log( getPrincipal( moveAndRenameContext ), forward, reverses ) );
->>>>>>> 6559ce59
     }
 
 
@@ -365,11 +343,7 @@
 
         if ( renameContext.getEntry() != null )
         {
-<<<<<<< HEAD
-            serverEntry = ((ClonedServerEntry)renameContext.getEntry()).getOriginalEntry();
-=======
             serverEntry = ( ( ClonedServerEntry ) renameContext.getEntry() ).getOriginalEntry();
->>>>>>> 6559ce59
         }
 
         next( renameContext );
@@ -387,17 +361,10 @@
         forward.setDn( renameContext.getDn() );
         forward.setNewRdn( renameContext.getNewRdn().getName() );
         forward.setDeleteOldRdn( renameContext.getDeleteOldRdn() );
-<<<<<<< HEAD
 
         List<LdifEntry> reverses = LdifRevertor.reverseRename(
             serverEntry, renameContext.getNewRdn(), renameContext.getDeleteOldRdn() );
 
-=======
-
-        List<LdifEntry> reverses = LdifRevertor.reverseRename(
-            serverEntry, renameContext.getNewRdn(), renameContext.getDeleteOldRdn() );
-
->>>>>>> 6559ce59
         renameContext.setChangeLogEvent( changeLog.log( getPrincipal( renameContext ), forward, reverses ) );
     }
 
@@ -424,11 +391,7 @@
             CoreSession session = opContext.getSession();
             LookupOperationContext lookupContext = new LookupOperationContext( session, dn );
             lookupContext.setAttrsId( SchemaConstants.ALL_ATTRIBUTES_ARRAY );
-<<<<<<< HEAD
-            serverEntry = directoryService.getPartitionNexus().lookup( lookupContext  );
-=======
             serverEntry = directoryService.getPartitionNexus().lookup( lookupContext );
->>>>>>> 6559ce59
         }
 
         return serverEntry;

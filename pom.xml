<?xml version="1.0" encoding="UTF-8"?>

<!--
  Licensed to the Apache Software Foundation (ASF) under one
  or more contributor license agreements.  See the NOTICE file
  distributed with this work for additional information
  regarding copyright ownership.  The ASF licenses this file
  to you under the Apache License, Version 2.0 (the
  "License"); you may not use this file except in compliance
  with the License.  You may obtain a copy of the License at
  
  http://www.apache.org/licenses/LICENSE-2.0
  
  Unless required by applicable law or agreed to in writing,
  software distributed under the License is distributed on an
  "AS IS" BASIS, WITHOUT WARRANTIES OR CONDITIONS OF ANY
  KIND, either express or implied.  See the License for the
  specific language governing permissions and limitations
  under the License.
-->

<project xmlns="http://maven.apache.org/POM/4.0.0" xmlns:xsi="http://www.w3.org/2001/XMLSchema-instance" xsi:schemaLocation="http://maven.apache.org/POM/4.0.0 http://maven.apache.org/maven-v4_0_0.xsd">
  <modelVersion>4.0.0</modelVersion>
  <parent>
    <groupId>org.apache.directory.project</groupId>
    <artifactId>project</artifactId>
    <version>27</version>
  </parent>

  <groupId>org.apache.directory.server</groupId>
  <artifactId>apacheds-parent</artifactId>
  <version>2.0.0-M7-SNAPSHOT</version>
  <packaging>pom</packaging>

  <name>ApacheDS</name>

  <description>ApacheDS is an embbedable directory server entirely written in Java, which has been certified LDAPv3 compatible
    by the Open Group. Besides LDAP it supports Kerberos 5 and the Change Password Protocol. It has been designed to introduce
    triggers, stored procedures, queues and views to the world of LDAP which has lacked these rich constructs.
  </description>

  <properties>
    <projectName>Apache Directory Server</projectName>
    <distMgmtSiteUrl>scpexe://people.apache.org/www/directory.apache.org/apacheds/gen-docs/${project.version}/</distMgmtSiteUrl>

    <!-- Set versions for depending projects -->
    <org.apache.directory.shared.version>1.0.0-M12</org.apache.directory.shared.version>
    <org.apache.directory.checkstyle-configuration.version>0.1</org.apache.directory.checkstyle-configuration.version>
    <org.apache.directory.junit.junit-addons.version>0.1</org.apache.directory.junit.junit-addons.version>
    <org.apache.directory.jdbm.version>2.0.0-M1</org.apache.directory.jdbm.version>
    <skin.version>1.0.2</skin.version>
    
    <!-- Set versions for depending jars -->
    <ant.version>1.8.3</ant.version>
    <antlr.version>2.7.7</antlr.version>
    <bcprov.version>140</bcprov.version>
    <commons.cli.version>1.2</commons.cli.version>
    <commons.collections.version>3.2.1</commons.collections.version>
    <commons.daemon.version>1.0.10</commons.daemon.version>
    <commons.dbcp.version>1.4</commons.dbcp.version>
    <commons.io.version>2.3</commons.io.version>
    <commons.lang.version>2.6</commons.lang.version>
    <commons.net.version>3.1</commons.net.version>
    <commons.pool.version>1.6</commons.pool.version>
    <derby.version>10.8.2.2</derby.version>
    <dnsjava.version>2.1.1</dnsjava.version>
    <ehcache.version>2.4.4</ehcache.version>
    <findbugs.annotations.version>1.0.0</findbugs.annotations.version>
    <jetty.version>6.1.14</jetty.version>
    <jug.asl.version>2.0.0.RC1</jug.asl.version>
    <junit.version>4.10</junit.version>
    <ldapsdk.version>4.1</ldapsdk.version>
    <log4j.version>1.2.16</log4j.version>
    <maven.archiver.version>2.5</maven.archiver.version>
    <maven.artifact.version>3.0.4</maven.artifact.version>
    <maven.plugin.api.version>3.0.4</maven.plugin.api.version>
    <maven.project.version>3.0-alpha-2</maven.project.version>
    <maven.ipojo.version>1.8.0</maven.ipojo.version>
    <bnd.ipojo.version>1.8.4</bnd.ipojo.version>
    <mina.core.version>2.0.4</mina.core.version>
    <plexus.utils.version>3.0</plexus.utils.version>
    <mina.core.version>2.0.4</mina.core.version>
    <plexus.utils.version>3.0</plexus.utils.version>
    <quartz.version>1.6.3</quartz.version>
    <slf4j.api.version>1.6.4</slf4j.api.version>
    <slf4j.log4j12.version>1.6.4</slf4j.log4j12.version>
    <velocity.version>1.7-beta1</velocity.version>
    <wrapper.version>3.2.3</wrapper.version>
    <xercesImpl.version>2.10.0</xercesImpl.version>
<<<<<<< HEAD
    <findbugs.annotations.version>1.0.0</findbugs.annotations.version>
    <ipojo.version>1.8.0</ipojo.version>
    <ipojo.annotations.version>1.8.0</ipojo.annotations.version>
=======
>>>>>>> 6559ce59
  </properties>

  <url>http://directory.apache.org/apacheds/1.5</url>

  <distributionManagement>
    <site>
      <id>apache.directory.apacheds</id>
      <url>${distMgmtSiteUrl}</url>
    </site>
  </distributionManagement>

  <issueManagement>
    <system>JIRA</system>
    <url>http://issues.apache.org/jira/browse/DIRSERVER</url>
  </issueManagement>
  
  <modules>
    <module>i18n</module>
    <module>all</module>
    <module>jdbm-partition</module>
    <module>xdbm-partition</module>
    <module>xdbm-tools</module>
    <module>core-shared</module>
    <module>core-api</module>
    <module>interceptors</module>
    <module>core</module>
    <module>core-annotations</module>
    <module>server-annotations</module>
    <module>core-jndi</module>
    <module>core-constants</module>
    <module>core-integ</module>
    <module>core-avl</module>
    <module>ldif-partition</module>
    <module>protocol-shared</module>
    <module>kerberos-codec</module>
    <module>protocol-ntp</module>
    <module>protocol-ldap</module>
    <module>protocol-kerberos</module>
    <module>protocol-dhcp</module>
    <module>protocol-dns</module>
    <!-- <module>protocol-changepw</module> -->
    <module>server-integ</module>
    <!-- Tools are broken and need to be fixed -->
    <!--<module>server-tools</module>-->
    <module>server-config</module>
    <module>service-builder</module>
    <!--Uncomment to build all in one OSGi bundle-->
    <!--<module>osgi</module>-->
    <module>server-jndi</module>
    <module>interceptor-kerberos</module>
    <module>kerberos-test</module>
    <module>server-replication</module>
    <module>http-directory-bridge</module>
    <module>http-integration</module>
    <module>test-framework</module>
    <module>ldap-client-test</module>
    <module>service</module>
    <module>wrapper</module>
    <!--
    <module>hbase-partition</module>
    <module>hbase-partition-test</module>
    -->
    <module>installers-maven-plugin</module>
    <module>installers</module>
<<<<<<< HEAD
    <module>apache-felix</module>
    <module>dependencies</module>
    <module>directorycomponent-handler</module>
=======
    <!--Uncomment to build OSGi-related bundles-->
    <!--<module>apache-felix</module>-->
    <!--<module>dependencies</module>-->
    <!--<module>service-osgi</module>-->
    <!--<module>component-hub</module>-->
>>>>>>> 6559ce59
  </modules>

  <build>
    <pluginManagement>
      <plugins>
        <plugin>
          <groupId>org.apache.maven.plugins</groupId>
          <artifactId>maven-release-plugin</artifactId>
          <configuration>
            <tagNameFormat>@{project.version}</tagNameFormat>
          </configuration>
        </plugin>
        <plugin>
          <groupId>org.apache.maven.plugins</groupId>
          <artifactId>maven-compiler-plugin</artifactId>
          <configuration>
            <source>1.6</source>
            <target>1.6</target>
            <optimize>true</optimize>
            <showDeprecations>true</showDeprecations>
            <encoding>ISO-8859-1</encoding>
          </configuration>
        </plugin>
        <plugin>
          <groupId>org.apache.maven.plugins</groupId>
          <artifactId>maven-site-plugin</artifactId>
          <version>3.0</version>
        </plugin>
        <plugin>
          <groupId>org.apache.rat</groupId>
          <artifactId>apache-rat-plugin</artifactId>
          <configuration>
            <excludeSubProjects>false</excludeSubProjects>
            <excludes>
              <!-- MAVEN_DEFAULT_EXCLUDES -->
              <exclude>**/target/**/*</exclude>
              <exclude>**/cobertura.ser</exclude>
              <!-- ECLIPSE_DEFAULT_EXCLUDES -->
              <exclude>**/.classpath</exclude>
              <exclude>**/.project</exclude>
              <exclude>**/.settings/**/*</exclude>
              <!-- ECLIPSE_LAUNCH_EXCLUDES -->
              <exclude>**/*.launch</exclude>
              <!-- IDEA_DEFAULT_EXCLUDES -->
              <exclude>**/*.iml</exclude>
              <exclude>**/*.ipr</exclude>
              <exclude>**/*.iws</exclude>
              <!-- MANIFEST_MF_EXCLUDES -->
              <exclude>**/MANIFEST.MF</exclude>
              <!-- Missing license header in dependency reduced pom, see http://jira.codehaus.org/browse/MSHADE-48 -->
              <exclude>**/dependency-reduced-pom.xml</exclude>
              <!-- LDIF_FILES_EXCLUDES -->
              <exclude>**/*.ldif</exclude>
              <!-- PDU_FILES_EXCLUDES -->
              <exclude>**/*.pdu</exclude>
              <!-- INSTALLERS_FILES_EXCLUDES -->
              <exclude>installers-maven-plugin/src/main/resources/org/apache/directory/server/installers/deb/control</exclude>
              <exclude>installers-maven-plugin/src/main/resources/org/apache/directory/server/installers/macosxpkg/License.rtf</exclude>
              <exclude>installers-maven-plugin/src/main/resources/org/apache/directory/server/installers/solarispkg/pkginfo</exclude>
              <exclude>installers-maven-plugin/src/main/resources/org/apache/directory/server/installers/solarispkg/Prototype</exclude>
              <!-- OSGI_FILES_EXCLUDES -->
              <exclude>osgi/src/main/resources/META-INF/spring.handlers</exclude>
              <exclude>osgi/src/main/resources/META-INF/spring.schemas</exclude>
              <!-- LOG_FILES_EXCLUDES -->
              <exclude>**/*.log</exclude>
              <!-- BYTECODE_EXCLUDES -->
              <exclude>**/*.bytecode</exclude>
              <!-- BMP_IMAGES_EXCLUDES -->
              <exclude>**/*.bmp</exclude>
            </excludes>
          </configuration>
        </plugin>
        <!--This plugin's configuration is used to store Eclipse m2e settings only. It has no influence on the Maven build itself.-->
        <plugin>
          <groupId>org.eclipse.m2e</groupId>
          <artifactId>lifecycle-mapping</artifactId>
          <version>1.0.0</version>
          <configuration>
            <lifecycleMappingMetadata>
              <pluginExecutions>
                <pluginExecution>
                  <pluginExecutionFilter>
                    <groupId>org.apache.maven.plugins</groupId>
                    <artifactId>maven-dependency-plugin</artifactId>
                    <versionRange>[2.2,)</versionRange>
                    <goals>
                      <goal>copy</goal>
                      <goal>copy-dependencies</goal>
                      <goal>unpack</goal>
                    </goals>
                  </pluginExecutionFilter>
                  <action>
                    <ignore />
                  </action>
                </pluginExecution>
              </pluginExecutions>
            </lifecycleMappingMetadata>
          </configuration>
        </plugin>
      </plugins>
    </pluginManagement>
    
    <plugins>
      <plugin>
        <groupId>org.apache.maven.plugins</groupId>
        <artifactId>maven-checkstyle-plugin</artifactId>
        <dependencies>
          <dependency>
            <groupId>org.apache.directory.buildtools</groupId>
            <artifactId>checkstyle-configuration</artifactId>
            <version>${org.apache.directory.checkstyle-configuration.version}</version>
          </dependency>
        </dependencies>
      </plugin>
      <plugin>
        <groupId>org.apache.maven.plugins</groupId>
        <artifactId>maven-site-plugin</artifactId>
        <dependencies>
          <!-- Add support for 'scp'/'sftp' -->
          <dependency>
            <groupId>org.apache.maven.wagon</groupId>
            <artifactId>wagon-ssh</artifactId>
            <version>2.1</version>
          </dependency>
          <!-- Add support for 'scpexe' -->
          <dependency>
            <groupId>org.apache.maven.wagon</groupId>
            <artifactId>wagon-ssh-external</artifactId>
            <version>2.1</version>
          </dependency>
        </dependencies>
        <executions>
          <execution>
            <id>attach-descriptor</id>
            <goals>
              <goal>attach-descriptor</goal>
            </goals>
          </execution>
        </executions>
        <configuration>
          <reportPlugins>
            <plugin>
              <groupId>org.apache.maven.plugins</groupId>
              <artifactId>maven-surefire-report-plugin</artifactId>
              <configuration>
                <argLine>-Xmx1024m -XX:MaxPermSize=512m</argLine>
                <aggregate>true</aggregate>
              </configuration>
            </plugin>
      
            <plugin>
              <groupId>org.apache.maven.plugins</groupId>
              <artifactId>maven-jxr-plugin</artifactId>
              <configuration>
                <aggregate>true</aggregate>
              </configuration>
            </plugin>
       
            <plugin>
              <groupId>org.apache.maven.plugins</groupId>
              <artifactId>maven-pmd-plugin</artifactId>
              <configuration>
                <linkXref>true</linkXref>
                <sourceEncoding>utf-8</sourceEncoding>
                <minimumTokens>100</minimumTokens>
                <targetJdk>1.6</targetJdk>
                <aggregate>true</aggregate>
              </configuration>
            </plugin>
            <plugin>
              <groupId>org.apache.maven.plugins</groupId>
              <artifactId>maven-project-info-reports-plugin</artifactId>
              <reportSets>
                <reportSet>
                    <reports>
                    <report>project-team</report>
                    <report>mailing-list</report>
                    <report>license</report>
                    <report>dependencies</report>
                    <report>issue-tracking</report>
                    <report>index</report>
                    <report>scm</report>
                    <report>cim</report>
                    <report>plugin-management</report>
                    <report>dependency-management</report>
                    <report>summary</report>
                  </reports>
                </reportSet>
              </reportSets>
            </plugin>
            <plugin>
              <groupId>org.codehaus.mojo</groupId>
              <artifactId>versions-maven-plugin</artifactId>
              <reportSets>
                <reportSet>
                  <reports>
                    <report>dependency-updates-report</report>
                    <report>plugin-updates-report</report>
                    <report>property-updates-report</report>
                  </reports>
                </reportSet>
              </reportSets>
            </plugin>
            <plugin>
              <groupId>org.codehaus.mojo</groupId>
              <artifactId>taglist-maven-plugin</artifactId>
              <configuration>
                <tags>
                  <tag>TODO</tag>
                  <tag>@todo</tag>
                  <tag>@deprecated</tag>
                  <tag>FIXME</tag>
                </tags>
              </configuration>
            </plugin>
      
            <plugin>
              <groupId>org.apache.maven.plugins</groupId>
              <artifactId>maven-javadoc-plugin</artifactId>
              <configuration>
                <minmemory>512m</minmemory>
                <maxmemory>1g</maxmemory>
                <linksource>true</linksource>
                <tags>
                  <tag>
                    <name>org.apache.xbean.XBean</name>
                    <placement>a</placement>
                    <head>XBean</head>
                  </tag>
                  <tag>
                    <name>org.apache.xbean.Property</name>
                    <placement>a</placement>
                    <head>XBean Property</head>
                  </tag>
                  <tag>
                    <name>org.apache.xbean.DestroyMethod</name>
                    <placement>a</placement>
                    <head>XBean DestroyMethod</head>
                  </tag>
                  <tag>
                    <name>note</name>
                    <placement>a</placement>
                    <head>NOTE</head>
                  </tag>
                  <tag>
                    <name>todo</name>
                    <placement>a</placement>
                    <head>TODO</head>
                  </tag>
                  <tag>
                    <name>warning</name>
                    <placement>a</placement>
                    <head>WARNING</head>
                  </tag>
                </tags>
                <source>1.6</source>
              </configuration>
              <reportSets>
                <reportSet>
                  <reports>
                    <report>aggregate</report>
                    <report>test-aggregate</report>
                  </reports>
                </reportSet>
              </reportSets>
            </plugin>
      
            <plugin>
              <groupId>org.codehaus.mojo</groupId>
              <artifactId>findbugs-maven-plugin</artifactId>
              <configuration>
                <xrefLocation>${project.reporting.outputDirectory}/../xref</xrefLocation>
                <xrefTestLocation>${project.reporting.outputDirectory}/../xref-test</xrefTestLocation>
                <!-- required by dashboard plugin and hudson -->
                <xmlOutput>true</xmlOutput>
                <effort>Max</effort>
                <findbugsXmlOutput>true</findbugsXmlOutput>
                <findbugsXmlWithMessages>true</findbugsXmlWithMessages>
              </configuration>
            </plugin>
      
            <plugin>
              <groupId>org.codehaus.mojo</groupId>
              <artifactId>cobertura-maven-plugin</artifactId>
              <configuration>
                <instrumentation>
                  <excludes>
                    <exclude>org/apache/directory/server/**/*Constants.class</exclude>
                  </excludes>
                </instrumentation>
              </configuration>
            </plugin>
      
            <plugin>
              <groupId>org.apache.maven.plugins</groupId>
              <artifactId>maven-checkstyle-plugin</artifactId>
              <configuration>
                <configLocation>directory-checks.xml</configLocation>
                <xrefLocation>${project.reporting.outputDirectory}/../xref</xrefLocation>
              </configuration>
            </plugin>
      
            <plugin>
              <groupId>org.codehaus.mojo</groupId>
              <artifactId>versions-maven-plugin</artifactId>
              <reportSets>
                <reportSet>
                  <reports>
                    <report>dependency-updates-report</report>
                    <report>plugin-updates-report</report>
                    <report>property-updates-report</report>
                  </reports>
                </reportSet>
              </reportSets>
            </plugin>
      
            <plugin>
              <groupId>org.codehaus.mojo</groupId>
              <artifactId>javancss-maven-plugin</artifactId>
            </plugin>
      
            <plugin>
              <groupId>org.codehaus.mojo</groupId>
              <artifactId>jdepend-maven-plugin</artifactId>
            </plugin>
      
            <plugin>
              <groupId>org.apache.maven.plugins</groupId>
              <artifactId>maven-changes-plugin</artifactId>
              <configuration>
                <onlyCurrentVersion>true</onlyCurrentVersion>
                <resolutionIds>Fixed</resolutionIds>
                <statusIds>Resolved,Closed</statusIds>
                <columnNames>Type,Key,Summary,Status,Resolution,Fix Version</columnNames>
              </configuration>
              <reportSets>
                <reportSet>
                  <reports>
                    <report>jira-report</report>
                  </reports>
                </reportSet>
              </reportSets>
            </plugin>
      
            <plugin>
              <groupId>org.codehaus.mojo</groupId>
              <artifactId>dashboard-maven-plugin</artifactId>
            </plugin>
          </reportPlugins>       
        </configuration>
      </plugin>
    </plugins>
  </build>
  
  <dependencyManagement>
    <dependencies>
      <!-- Project sub-modules dependencies -->
      <dependency>
        <groupId>${project.groupId}</groupId>
        <artifactId>apacheds-all</artifactId>
        <version>${project.version}</version>
      </dependency>
      
      <dependency>
        <groupId>${project.groupId}</groupId>
        <artifactId>apacheds-benchmarks</artifactId>
        <version>${project.version}</version>
      </dependency>
      
      <dependency>
        <groupId>${project.groupId}</groupId>
        <artifactId>apacheds-core</artifactId>
        <version>${project.version}</version>
      </dependency>
      
      <dependency>
        <groupId>${project.groupId}</groupId>
        <artifactId>apacheds-core-annotations</artifactId>
        <version>${project.version}</version>
      </dependency>
      
      <dependency>
        <groupId>${project.groupId}</groupId>
        <artifactId>apacheds-core-api</artifactId>
        <version>${project.version}</version>
      </dependency>
      
      <dependency>
        <groupId>${project.groupId}</groupId>
        <artifactId>apacheds-core-api</artifactId>
        <version>${project.version}</version>
        <classifier>tests</classifier>
      </dependency>
      
      <dependency>
        <groupId>${project.groupId}</groupId>
        <artifactId>apacheds-core-avl</artifactId>
        <version>${project.version}</version>
      </dependency>
      
      <dependency>
        <groupId>${project.groupId}</groupId>
        <artifactId>apacheds-core-constants</artifactId>
        <version>${project.version}</version>
      </dependency>
      
      <dependency>
        <groupId>${project.groupId}</groupId>
        <artifactId>apacheds-core-integ</artifactId>
        <version>${project.version}</version>
      </dependency>
      
      <dependency>
        <groupId>${project.groupId}</groupId>
        <artifactId>apacheds-core-jndi</artifactId>
        <version>${project.version}</version>
      </dependency>
      
      <dependency>
        <groupId>${project.groupId}</groupId>
        <artifactId>apacheds-core-shared</artifactId>
        <version>${project.version}</version>
      </dependency>
     
      <dependency>
        <groupId>${project.groupId}</groupId>
        <artifactId>apacheds-default-config</artifactId>
        <version>${project.version}</version>
      </dependency>
      
      <dependency>
        <groupId>${project.groupId}</groupId>
        <artifactId>apacheds-http-integration</artifactId>
        <version>${project.version}</version>
      </dependency>
      
      <dependency>
        <groupId>${project.groupId}</groupId>
        <artifactId>apacheds-i18n</artifactId>
        <version>${project.version}</version>
      </dependency>
      
      <dependency>
        <groupId>org.apache.directory.jdbm</groupId>
        <artifactId>apacheds-jdbm2</artifactId>
        <type>bundle</type>
        <version>${org.apache.directory.jdbm.version}</version>
      </dependency>
     
      <!-- Interceptors --> 
      <dependency>
        <groupId>${project.groupId}</groupId>
        <artifactId>apacheds-interceptors-admin</artifactId>
        <version>${project.version}</version>
      </dependency>
      
      <dependency>
        <groupId>${project.groupId}</groupId>
        <artifactId>apacheds-interceptors-authn</artifactId>
        <version>${project.version}</version>
      </dependency>
      
      <dependency>
        <groupId>${project.groupId}</groupId>
        <artifactId>apacheds-interceptors-authz</artifactId>
        <version>${project.version}</version>
      </dependency>
      
      <dependency>
        <groupId>${project.groupId}</groupId>
        <artifactId>apacheds-interceptors-changelog</artifactId>
        <version>${project.version}</version>
      </dependency>
      
      <dependency>
        <groupId>${project.groupId}</groupId>
        <artifactId>apacheds-interceptors-collective</artifactId>
        <version>${project.version}</version>
      </dependency>
      
      <dependency>
        <groupId>${project.groupId}</groupId>
        <artifactId>apacheds-interceptors-event</artifactId>
        <version>${project.version}</version>
      </dependency>
      
      <dependency>
        <groupId>${project.groupId}</groupId>
        <artifactId>apacheds-interceptors-exception</artifactId>
        <version>${project.version}</version>
      </dependency>
      
      <dependency>
        <groupId>${project.groupId}</groupId>
        <artifactId>apacheds-interceptors-hash</artifactId>
        <version>${project.version}</version>
      </dependency>
      
      <dependency>
        <groupId>${project.groupId}</groupId>
        <artifactId>apacheds-interceptors-journal</artifactId>
        <version>${project.version}</version>
      </dependency>
      
      <dependency>
        <groupId>${project.groupId}</groupId>
        <artifactId>apacheds-interceptor-kerberos</artifactId>
        <version>${project.version}</version>
      </dependency>
      
      <dependency>
        <groupId>${project.groupId}</groupId>
        <artifactId>apacheds-interceptors-logger</artifactId>
        <version>${project.version}</version>
      </dependency>
      
      <dependency>
        <groupId>${project.groupId}</groupId>
        <artifactId>apacheds-interceptors-normalization</artifactId>
        <version>${project.version}</version>
      </dependency>
      
      <dependency>
        <groupId>${project.groupId}</groupId>
        <artifactId>apacheds-interceptors-operational</artifactId>
        <version>${project.version}</version>
      </dependency>
      
      <dependency>
        <groupId>${project.groupId}</groupId>
        <artifactId>apacheds-interceptors-referral</artifactId>
        <version>${project.version}</version>
      </dependency>
      
      <dependency>
        <groupId>${project.groupId}</groupId>
        <artifactId>apacheds-interceptors-schema</artifactId>
        <version>${project.version}</version>
      </dependency>
      
      <dependency>
        <groupId>${project.groupId}</groupId>
        <artifactId>apacheds-interceptors-subtree</artifactId>
        <version>${project.version}</version>
      </dependency>
      
      <dependency>
        <groupId>${project.groupId}</groupId>
        <artifactId>apacheds-interceptors-trigger</artifactId>
        <version>${project.version}</version>
      </dependency>

      <!-- Interceptors --> 
      <dependency>
        <groupId>${project.groupId}</groupId>
        <artifactId>apacheds-jdbm-partition</artifactId>
        <version>${project.version}</version>
      </dependency>
      
      <dependency>
        <groupId>${project.groupId}</groupId>
        <artifactId>apacheds-kerberos-shared</artifactId>
        <version>${project.version}</version>
      </dependency>
      
      <dependency>
        <groupId>${project.groupId}</groupId>
        <artifactId>apacheds-kerberos-codec</artifactId>
        <version>${project.version}</version>
      </dependency>
      
      <dependency>
        <groupId>${project.groupId}</groupId>
        <artifactId>apacheds-kerberos-test</artifactId>
        <version>${project.version}</version>
      </dependency>
      
      <dependency>
        <groupId>${project.groupId}</groupId>
        <artifactId>apacheds-ldap-client-test</artifactId>
        <version>${project.version}</version>
      </dependency>
      
      <dependency>
        <groupId>${project.groupId}</groupId>
        <artifactId>apacheds-ldif-partition</artifactId>
        <version>${project.version}</version>
      </dependency>
      
     <!-- <dependency>
        <groupId>${project.groupId}</groupId>
        <artifactId>apacheds-protocol-changepw</artifactId>
        <version>${project.version}</version>
      </dependency> -->
      
      <dependency>
        <groupId>${project.groupId}</groupId>
        <artifactId>apacheds-protocol-dhcp</artifactId>
        <version>${project.version}</version>
      </dependency>
      
      <dependency>
        <groupId>${project.groupId}</groupId>
        <artifactId>apacheds-protocol-dns</artifactId>
        <version>${project.version}</version>
      </dependency>
      
      <dependency>
        <groupId>${project.groupId}</groupId>
        <artifactId>apacheds-protocol-kerberos</artifactId>
        <version>${project.version}</version>
      </dependency>
      
      <dependency>
        <groupId>${project.groupId}</groupId>
        <artifactId>apacheds-protocol-ldap</artifactId>
        <version>${project.version}</version>
      </dependency>
      
      <dependency>
        <groupId>${project.groupId}</groupId>
        <artifactId>apacheds-protocol-ntp</artifactId>
        <version>${project.version}</version>
      </dependency>
      
      <dependency>
        <groupId>${project.groupId}</groupId>
        <artifactId>apacheds-protocol-shared</artifactId>
        <version>${project.version}</version>
      </dependency>
      
      <dependency>
        <groupId>${project.groupId}</groupId>
        <artifactId>apacheds-server-annotations</artifactId>
        <version>${project.version}</version>
      </dependency>
      
      <dependency>
        <groupId>${project.groupId}</groupId>
        <artifactId>apacheds-server-integ</artifactId>
        <version>${project.version}</version>
      </dependency>
      
      <dependency>
        <groupId>${project.groupId}</groupId>
        <artifactId>apacheds-server-jndi</artifactId>
        <version>${project.version}</version>
      </dependency>
      
      <dependency>
        <groupId>${project.groupId}</groupId>
        <artifactId>apacheds-server-replication</artifactId>
        <version>${project.version}</version>
      </dependency>
      
      <dependency>
        <groupId>${project.groupId}</groupId>
        <artifactId>apacheds-server-sar</artifactId>
        <version>${project.version}</version>
      </dependency>
      
      <dependency>
        <groupId>${project.groupId}</groupId>
        <artifactId>apacheds-server-tools</artifactId>
        <version>${project.version}</version>
      </dependency>
      
      <dependency>
        <groupId>${project.groupId}</groupId>
        <artifactId>apacheds-syncrepl</artifactId>
        <version>${project.version}</version>
      </dependency>
      
      <dependency>
        <groupId>${project.groupId}</groupId>
        <artifactId>apacheds-test-framework</artifactId>
        <version>${project.version}</version>
      </dependency>
      
      <dependency>
        <groupId>${project.groupId}</groupId>
        <artifactId>apacheds-xdbm-partition</artifactId>
        <version>${project.version}</version>
      </dependency>
      
      <dependency>
        <groupId>${project.groupId}</groupId>
        <artifactId>apacheds-xdbm-partition</artifactId>
        <version>${project.version}</version>
        <classifier>tests</classifier>
      </dependency>
      
      <dependency>
        <groupId>${project.groupId}</groupId>
        <artifactId>apacheds-xdbm-tools</artifactId>
        <version>${project.version}</version>
      </dependency>
      
      <dependency>
        <groupId>${project.groupId}</groupId>
        <artifactId>apacheds-service</artifactId>
        <version>${project.version}</version>
      </dependency>
      
      <dependency>
        <groupId>${project.groupId}</groupId>
        <artifactId>apacheds-service-builder</artifactId>
        <version>${project.version}</version>
      </dependency>
      
      <dependency>
        <groupId>${project.groupId}</groupId>
        <artifactId>apacheds-wrapper</artifactId>
        <version>${project.version}</version>
      </dependency>
      
      <dependency>
        <groupId>${project.groupId}</groupId>
        <artifactId>apacheds-installers</artifactId>
        <version>${project.version}</version>
      </dependency>
      
      <dependency>
        <groupId>${project.groupId}</groupId>
        <artifactId>apacheds-installers-maven-plugin</artifactId>
        <version>${project.version}</version>
      </dependency>
      
      <dependency>
        <groupId>${project.groupId}</groupId>
        <artifactId>apacheds-server-config</artifactId>
        <version>${project.version}</version>
      </dependency>
      
      <dependency>
        <groupId>${project.groupId}</groupId>
        <artifactId>apacheds-server-config-builder</artifactId>
        <version>${project.version}</version>
      </dependency>
      
      <dependency>
        <groupId>${project.groupId}</groupId>
        <artifactId>apacheds-directorycomponent-handler</artifactId>
        <version>${project.version}</version>
      </dependency>
      
      <dependency>
        <groupId>${project.groupId}</groupId>
        <artifactId>apacheds-component-hub</artifactId>
        <version>${project.version}</version>
      </dependency>
      
      <!-- Shared dependencies -->
      
      <dependency>
        <groupId>org.apache.directory.shared</groupId>
        <artifactId>shared-ldap-client-api</artifactId>
        <version>${org.apache.directory.shared.version}</version>
      </dependency>
      
      <dependency>
        <groupId>org.apache.directory.shared</groupId>
        <artifactId>shared-asn1-api</artifactId>
        <version>${org.apache.directory.shared.version}</version>
      </dependency>
      
      <dependency>
        <groupId>org.apache.directory.shared</groupId>
        <artifactId>shared-asn1-ber</artifactId>
        <version>${org.apache.directory.shared.version}</version>
      </dependency>
      
      <dependency>
        <groupId>org.apache.directory.shared</groupId>
        <artifactId>shared-all</artifactId>
        <version>${org.apache.directory.shared.version}</version>
      </dependency>
      
      <dependency>
        <groupId>org.apache.directory.shared</groupId>
        <artifactId>shared-dsml-parser</artifactId>
        <version>${org.apache.directory.shared.version}</version>
      </dependency>
      
      <dependency>
        <groupId>org.apache.directory.shared</groupId>
        <artifactId>shared-dsml-engine</artifactId>
        <version>${org.apache.directory.shared.version}</version>
      </dependency>
      
      <dependency>
        <groupId>org.apache.directory.shared</groupId>
        <artifactId>shared-i18n</artifactId>
        <version>${org.apache.directory.shared.version}</version>
      </dependency>
      
      <dependency>
        <groupId>org.apache.directory.shared</groupId>
        <artifactId>shared-ldap-codec-core</artifactId>
        <version>${org.apache.directory.shared.version}</version>
      </dependency>
      
      <dependency>
        <groupId>org.apache.directory.shared</groupId>
        <artifactId>shared-ldap-codec-standalone</artifactId>
        <version>${org.apache.directory.shared.version}</version>
      </dependency>
      
      <dependency>
        <groupId>org.apache.directory.shared</groupId>
        <artifactId>shared-ldap-extras-aci</artifactId>
        <version>${org.apache.directory.shared.version}</version>
      </dependency>
      
      <dependency>
        <groupId>org.apache.directory.shared</groupId>
        <artifactId>shared-ldap-extras-codec</artifactId>
        <version>${org.apache.directory.shared.version}</version>
      </dependency>
      
      <dependency>
        <groupId>org.apache.directory.shared</groupId>
        <artifactId>shared-ldap-extras-codec-api</artifactId>
        <version>${org.apache.directory.shared.version}</version>
      </dependency>
      
      <dependency>
        <groupId>org.apache.directory.shared</groupId>
        <artifactId>shared-ldap-extras-sp</artifactId>
        <version>${org.apache.directory.shared.version}</version>
      </dependency>
      
      <dependency>
        <groupId>org.apache.directory.shared</groupId>
        <artifactId>shared-ldap-extras-trigger</artifactId>
        <version>${org.apache.directory.shared.version}</version>
      </dependency>
      
      <dependency>
        <groupId>org.apache.directory.shared</groupId>
        <artifactId>shared-ldap-extras-util</artifactId>
        <version>${org.apache.directory.shared.version}</version>
      </dependency>
      
      <dependency>
        <groupId>org.apache.directory.shared</groupId>
        <artifactId>shared-ldap-model</artifactId>
        <version>${org.apache.directory.shared.version}</version>
      </dependency>
      
      <dependency>
        <groupId>org.apache.directory.shared</groupId>
        <artifactId>shared-ldap-schema-data</artifactId>
        <version>${org.apache.directory.shared.version}</version>
      </dependency>
      
      <dependency>
        <groupId>org.apache.directory.shared</groupId>
        <artifactId>shared-util</artifactId>
        <version>${org.apache.directory.shared.version}</version>
      </dependency>
      
      <dependency>
        <groupId>org.apache.directory.shared</groupId>
        <artifactId>shared-ipojo-manager</artifactId>
        <version>${org.apache.directory.shared.version}</version>
      </dependency>
      
      
      <!-- Mina dependencies -->
      
      <dependency>
        <groupId>org.apache.mina</groupId>
        <artifactId>mina-core</artifactId>
        <version>${mina.core.version}</version>
      </dependency>

      <!-- Commons dependencies -->
      
      <dependency>
        <groupId>commons-io</groupId>
        <artifactId>commons-io</artifactId>
        <version>${commons.io.version}</version>
      </dependency>

      <dependency>
        <groupId>commons-collections</groupId>
        <artifactId>commons-collections</artifactId>
        <version>${commons.collections.version}</version>
      </dependency>

      <dependency>
        <groupId>commons-daemon</groupId>
        <artifactId>commons-daemon</artifactId>
        <version>${commons.daemon.version}</version>
      </dependency>

      <dependency>
        <groupId>commons-lang</groupId>
        <artifactId>commons-lang</artifactId>
        <version>${commons.lang.version}</version>
      </dependency>

      <dependency>
        <groupId>commons-cli</groupId>
        <artifactId>commons-cli</artifactId>
        <version>${commons.cli.version}</version>
      </dependency>

      <dependency>
        <groupId>commons-dbcp</groupId>
        <artifactId>commons-dbcp</artifactId>
        <version>${commons.dbcp.version}</version>
      </dependency>

      <dependency>
        <groupId>commons-net</groupId>
        <artifactId>commons-net</artifactId>
        <version>${commons.net.version}</version>
      </dependency>

      <dependency>
        <groupId>commons-pool</groupId>
        <artifactId>commons-pool</artifactId>
        <version>${commons.pool.version}</version>
      </dependency>

      <!-- Test dependencies -->

      <dependency>
        <groupId>org.apache.directory.junit</groupId>
        <artifactId>junit-addons</artifactId>
        <version>${org.apache.directory.junit.junit-addons.version}</version>
      </dependency>

      <!-- Logging dependencies -->

      <dependency>
        <groupId>org.slf4j</groupId>
        <artifactId>slf4j-api</artifactId>
        <version>${slf4j.api.version}</version>
      </dependency>

      <dependency>
        <groupId>org.slf4j</groupId>
        <artifactId>slf4j-log4j12</artifactId>
        <version>${slf4j.log4j12.version}</version>
      </dependency>

      <dependency>
        <groupId>log4j</groupId>
        <artifactId>log4j</artifactId>
        <version>${log4j.version}</version>
      </dependency>
      
      <!-- Other dependencies -->

      <dependency>
        <groupId>org.apache.velocity</groupId>
        <artifactId>velocity</artifactId>
        <version>${velocity.version}</version>
      </dependency>

      <dependency>
        <groupId>org.apache.ant</groupId>
        <artifactId>ant</artifactId>
        <version>${ant.version}</version>
      </dependency>

      <dependency>
        <groupId>antlr</groupId>
        <artifactId>antlr</artifactId>
        <version>${antlr.version}</version>
      </dependency>

      <dependency>
        <groupId>junit</groupId>
        <artifactId>junit</artifactId>
        <version>${junit.version}</version>
      </dependency>

      <dependency>
        <groupId>opensymphony</groupId>
        <artifactId>quartz</artifactId>
        <version>${quartz.version}</version>
      </dependency>

      <dependency>
        <groupId>jug</groupId>
        <artifactId>jug-asl</artifactId>
        <version>${jug.asl.version}</version>
      </dependency>

      <dependency>
        <groupId>org.apache.derby</groupId>
        <artifactId>derby</artifactId>
        <version>${derby.version}</version>
      </dependency>

      <dependency>
        <groupId>org.apache.maven</groupId>
        <artifactId>maven-plugin-api</artifactId>
        <version>${maven.plugin.api.version}</version>
      </dependency>

      <dependency>
        <groupId>org.apache.maven</groupId>
        <artifactId>maven-project</artifactId>
        <version>${maven.project.version}</version>
      </dependency>

      <dependency>
        <groupId>org.apache.maven</groupId>
        <artifactId>maven-archiver</artifactId>
        <version>${maven.archiver.version}</version>
      </dependency>

      <dependency>
        <groupId>org.codehaus.plexus</groupId>
        <artifactId>plexus-utils</artifactId>
        <version>${plexus.utils.version}</version>
      </dependency>

      <dependency>
        <groupId>org.apache.maven</groupId>
        <artifactId>maven-artifact</artifactId>
        <version>${maven.artifact.version}</version>
      </dependency>

      <dependency>
        <groupId>ldapsdk</groupId>
        <artifactId>ldapsdk</artifactId>
        <version>${ldapsdk.version}</version>
      </dependency>

      <dependency>
        <groupId>dnsjava</groupId>
        <artifactId>dnsjava</artifactId>
        <version>${dnsjava.version}</version>
      </dependency>

      <dependency>
        <groupId>tanukisoft</groupId>
        <artifactId>wrapper</artifactId>
        <version>${wrapper.version}</version>
      </dependency>

      <dependency>
        <groupId>bouncycastle</groupId>
        <artifactId>bcprov-jdk15</artifactId>
        <version>${bcprov.version}</version>
      </dependency>

      <dependency>
        <groupId>xerces</groupId>
        <artifactId>xercesImpl</artifactId>
        <version>${xercesImpl.version}</version>
      </dependency>

      <dependency>
        <groupId>org.mortbay.jetty</groupId>
        <artifactId>jetty</artifactId>
        <version>${jetty.version}</version>
      </dependency>
    
      <dependency>
        <groupId>org.mortbay.jetty</groupId>
        <artifactId>servlet-api-2.5</artifactId>
        <version>${jetty.version}</version>
      </dependency>
    
      <dependency>
        <groupId>org.mortbay.jetty</groupId>
        <artifactId>jetty-util</artifactId>
        <version>${jetty.version}</version>
      </dependency>

      <dependency>
        <groupId>findbugs</groupId>
        <artifactId>annotations</artifactId>
        <version>${findbugs.annotations.version}</version>
      </dependency>
      
      <dependency>
        <groupId>net.sf.ehcache</groupId>
        <artifactId>ehcache-core</artifactId>
        <version>${ehcache.version}</version>
      </dependency>

      <dependency>
        <groupId>org.apache.felix</groupId>
        <artifactId>org.apache.felix.ipojo</artifactId>
        <version>${ipojo.version}</version>
      </dependency>

      <dependency>
        <groupId>org.apache.felix</groupId>
        <artifactId>org.apache.felix.ipojo.annotations</artifactId>
        <version>${ipojo.annotations.version}</version>
      </dependency>
    </dependencies>
  </dependencyManagement>

  <dependencies>
    <!-- for Java5 findbugs annotations are required in each module at compile time -->
    <dependency>
      <groupId>findbugs</groupId>
      <artifactId>annotations</artifactId>
      <scope>provided</scope>
    </dependency>

    <!-- common logging interface -->
    <dependency>
      <groupId>org.slf4j</groupId>
      <artifactId>slf4j-api</artifactId>
    </dependency>

    <!-- logging implementation used for unit tests -->
    <dependency>
      <groupId>org.slf4j</groupId>
      <artifactId>slf4j-log4j12</artifactId>
      <scope>test</scope>
    </dependency>

    <dependency>
      <groupId>junit</groupId>
      <artifactId>junit</artifactId>
      <scope>test</scope>
    </dependency>
  </dependencies>

  <scm>
    <connection>scm:svn:http://svn.apache.org/repos/asf/directory/apacheds/trunk</connection>
    <developerConnection>scm:svn:https://svn.apache.org/repos/asf/directory/apacheds/trunk</developerConnection>
    <url>http://svn.apache.org/viewvc/directory/apacheds/trunk</url>
  </scm>

  <repositories>
    <repository>
      <id>apache.snapshots</id>
      <name>Apache Development Snapshot Repository</name>
      <url>https://repository.apache.org/content/repositories/snapshots/</url>
      <releases>
        <enabled>false</enabled>
      </releases>
      <snapshots>
        <enabled>true</enabled>
      </snapshots>
    </repository>
  </repositories>
</project><|MERGE_RESOLUTION|>--- conflicted
+++ resolved
@@ -75,8 +75,6 @@
     <maven.artifact.version>3.0.4</maven.artifact.version>
     <maven.plugin.api.version>3.0.4</maven.plugin.api.version>
     <maven.project.version>3.0-alpha-2</maven.project.version>
-    <maven.ipojo.version>1.8.0</maven.ipojo.version>
-    <bnd.ipojo.version>1.8.4</bnd.ipojo.version>
     <mina.core.version>2.0.4</mina.core.version>
     <plexus.utils.version>3.0</plexus.utils.version>
     <mina.core.version>2.0.4</mina.core.version>
@@ -87,12 +85,6 @@
     <velocity.version>1.7-beta1</velocity.version>
     <wrapper.version>3.2.3</wrapper.version>
     <xercesImpl.version>2.10.0</xercesImpl.version>
-<<<<<<< HEAD
-    <findbugs.annotations.version>1.0.0</findbugs.annotations.version>
-    <ipojo.version>1.8.0</ipojo.version>
-    <ipojo.annotations.version>1.8.0</ipojo.annotations.version>
-=======
->>>>>>> 6559ce59
   </properties>
 
   <url>http://directory.apache.org/apacheds/1.5</url>
@@ -157,17 +149,11 @@
     -->
     <module>installers-maven-plugin</module>
     <module>installers</module>
-<<<<<<< HEAD
-    <module>apache-felix</module>
-    <module>dependencies</module>
-    <module>directorycomponent-handler</module>
-=======
     <!--Uncomment to build OSGi-related bundles-->
     <!--<module>apache-felix</module>-->
     <!--<module>dependencies</module>-->
     <!--<module>service-osgi</module>-->
     <!--<module>component-hub</module>-->
->>>>>>> 6559ce59
   </modules>
 
   <build>
@@ -908,18 +894,6 @@
         <version>${project.version}</version>
       </dependency>
       
-      <dependency>
-        <groupId>${project.groupId}</groupId>
-        <artifactId>apacheds-directorycomponent-handler</artifactId>
-        <version>${project.version}</version>
-      </dependency>
-      
-      <dependency>
-        <groupId>${project.groupId}</groupId>
-        <artifactId>apacheds-component-hub</artifactId>
-        <version>${project.version}</version>
-      </dependency>
-      
       <!-- Shared dependencies -->
       
       <dependency>
@@ -1029,13 +1003,6 @@
         <artifactId>shared-util</artifactId>
         <version>${org.apache.directory.shared.version}</version>
       </dependency>
-      
-      <dependency>
-        <groupId>org.apache.directory.shared</groupId>
-        <artifactId>shared-ipojo-manager</artifactId>
-        <version>${org.apache.directory.shared.version}</version>
-      </dependency>
-      
       
       <!-- Mina dependencies -->
       
@@ -1255,18 +1222,6 @@
         <groupId>net.sf.ehcache</groupId>
         <artifactId>ehcache-core</artifactId>
         <version>${ehcache.version}</version>
-      </dependency>
-
-      <dependency>
-        <groupId>org.apache.felix</groupId>
-        <artifactId>org.apache.felix.ipojo</artifactId>
-        <version>${ipojo.version}</version>
-      </dependency>
-
-      <dependency>
-        <groupId>org.apache.felix</groupId>
-        <artifactId>org.apache.felix.ipojo.annotations</artifactId>
-        <version>${ipojo.annotations.version}</version>
       </dependency>
     </dependencies>
   </dependencyManagement>

<?xml version="1.0" encoding="UTF-8"?>
<!--
  Licensed to the Apache Software Foundation (ASF) under one
  or more contributor license agreements.  See the NOTICE file
  distributed with this work for additional information
  regarding copyright ownership.  The ASF licenses this file
  to you under the Apache License, Version 2.0 (the
  "License"); you may not use this file except in compliance
  with the License.  You may obtain a copy of the License at
  
  http://www.apache.org/licenses/LICENSE-2.0
  
  Unless required by applicable law or agreed to in writing,
  software distributed under the License is distributed on an
  "AS IS" BASIS, WITHOUT WARRANTIES OR CONDITIONS OF ANY
  KIND, either express or implied.  See the License for the
  specific language governing permissions and limitations
  under the License.
--><project xmlns="http://maven.apache.org/POM/4.0.0" xmlns:xsi="http://www.w3.org/2001/XMLSchema-instance" xsi:schemaLocation="http://maven.apache.org/POM/4.0.0 http://maven.apache.org/maven-v4_0_0.xsd">
  <modelVersion>4.0.0</modelVersion>
  <parent>
    <groupId>org.apache.directory.project</groupId>
    <artifactId>project</artifactId>
    <version>10</version>
  </parent>
  <groupId>org.apache.directory.shared</groupId>
  <artifactId>shared-parent</artifactId>
  <name>Apache Directory Shared</name>
  <packaging>pom</packaging>
<<<<<<< HEAD
  <version>0.9.11-SNAPSHOT</version>
=======
  <version>0.9.12-SNAPSHOT</version>
>>>>>>> e0d67fd6

  <properties>
    <projectName>ApacheDS-Shared</projectName>
    <!--<siteId>apacheds-shared</siteId>-->
  </properties>
  
  <distributionManagement>
    <site>
      <id>apache.directory.shared</id>
      <!--<url>${staging.siteURL}/${siteId}/${version}</url>-->
      <url>scpexe://vm094.oxylos.org/var/www/html/projects/shared/</url>
    </site>
  </distributionManagement>

  <issueManagement>
    <system>JIRA</system>
    <url>http://issues.apache.org/jira/browse/DIRSHARED</url>
  </issueManagement>

  <modules>
    <module>asn1</module>
    <module>ldap</module>
    <module>ldap-jndi</module>
    <module>ldap-constants</module>
    <module>asn1-codec</module>
    <module>convert</module>
    <module>bouncycastle-reduced</module>
  </modules>

  <dependencyManagement>
    <dependencies>
      <dependency>
        <groupId>commons-collections</groupId>
        <artifactId>commons-collections</artifactId>
        <version>3.2</version>
      </dependency>

      <dependency>
        <groupId>commons-lang</groupId>
        <artifactId>commons-lang</artifactId>
        <version>2.3</version>
      </dependency>

      <dependency>
        <groupId>org.slf4j</groupId>
        <artifactId>slf4j-api</artifactId>
        <version>1.4.3</version>
      </dependency>

      <dependency>
        <groupId>org.slf4j</groupId>
        <artifactId>slf4j-log4j12</artifactId>
        <version>1.4.3</version>
      </dependency>

      <dependency>
        <groupId>antlr</groupId>
        <artifactId>antlr</artifactId>
        <version>2.7.7</version>
      </dependency>

      <dependency>
        <groupId>junit</groupId>
        <artifactId>junit</artifactId>
        <version>4.4</version>
      </dependency>

      <dependency>
        <groupId>org.apache.mina</groupId>
        <artifactId>mina-core</artifactId>
        <version>1.1.6</version>
      </dependency>
    </dependencies>
  </dependencyManagement>

  <dependencies>
    <!-- common logging interface -->
    <dependency>
      <groupId>org.slf4j</groupId>
      <artifactId>slf4j-api</artifactId>
    </dependency>

    <!-- logging implementation used for unit tests -->
    <dependency>
      <groupId>org.slf4j</groupId>
      <artifactId>slf4j-log4j12</artifactId>
      <scope>test</scope>
    </dependency>

    <dependency>
      <groupId>junit</groupId>
      <artifactId>junit</artifactId>
      <scope>test</scope>
    </dependency>
  </dependencies>

  <build>
    <pluginManagement>
      <plugins>
        <plugin>
          <groupId>org.apache.maven.plugins</groupId>
          <artifactId>maven-antlr-plugin</artifactId>
          <version>2.0-beta-1</version>
        </plugin>
      </plugins>
    </pluginManagement>
  </build>

  <reporting>
    <excludeDefaults>true</excludeDefaults>
    <plugins>
      <!--
        <plugin>
        <groupId>org.codehaus.mojo</groupId>
        <artifactId>changelog-maven-plugin</artifactId>
        <reportSets>
        <reportSet>
        <id>dual-report</id>
        <configuration>
        <type>range</type>
        <range>30</range>
        </configuration>
        <reports>
        <report>changelog</report>
        <report>file-activity</report>
        <report>dev-activity</report>
        </reports>
        </reportSet>
        </reportSets>
        </plugin>
      -->
      <plugin>
        <groupId>org.apache.maven.plugins</groupId>
        <artifactId>maven-surefire-report-plugin</artifactId>
        <configuration>
          <aggregate>true</aggregate>
        </configuration>
      </plugin>
      <plugin>
        <artifactId>maven-jxr-plugin</artifactId>
        <configuration>
          <aggregate>true</aggregate>
        </configuration>
      </plugin>
      <plugin>
        <artifactId>maven-pmd-plugin</artifactId>
        <configuration>
          <linkXref>true</linkXref>
          <sourceEncoding>utf-8</sourceEncoding>
          <minimumTokens>100</minimumTokens>
          <targetJdk>1.5</targetJdk>
          <aggregate>true</aggregate>
        </configuration>
      </plugin>
      <plugin>
        <groupId>org.codehaus.mojo</groupId>
        <artifactId>taglist-maven-plugin</artifactId>
        <configuration>
          <tags>
            <tag>TODO</tag>
            <tag>@todo</tag>
            <tag>@deprecated</tag>
            <tag>FIXME</tag>
          </tags>
        </configuration>
      </plugin>
      <plugin>
        <groupId>org.apache.maven.plugins</groupId>
        <artifactId>maven-javadoc-plugin</artifactId>
        <configuration>
          <aggregate>true</aggregate>
        </configuration>
      </plugin>
      <plugin>
        <groupId>org.codehaus.mojo</groupId>
        <artifactId>findbugs-maven-plugin</artifactId>
        <version>1.1.1</version>
        <configuration>
          <xmlOutput>false</xmlOutput>
          <!--
            <xmlOutput>true|false</xmlOutput>
            <xmlOutputDirectory>directory location of xml findbugs report</xmlOutputDirectory>
            <threshold>High|Normal|Low|Exp|Ignore</threshold>
            <effort>Min|Default|Max</effort>
            <excludeFilterFile>findbugs-exclude.xml</excludeFilterFile>
            <includeFilterFile>findbugs-include.xml</includeFilterFile>
            <visitors>FindDeadLocalStores,UnreadFields</visitors>
            <omitVisitors>FindDeadLocalStores,UnreadFields</omitVisitors>
            <onlyAnalyze>org.codehaus.mojo.findbugs.*</onlyAnalyze>
            <pluginList>/libs/fb-contrib/fb-contrib-2.8.0.jar</pluginList>
            <debug>true|false</debug>
            <relaxed>true|false</relaxed>
          -->
        </configuration>
      </plugin>
      <plugin>
        <groupId>org.codehaus.mojo</groupId>
        <artifactId>cobertura-maven-plugin</artifactId>
      </plugin>
      <plugin>
        <groupId>org.apache.maven.plugins</groupId>
        <artifactId>maven-checkstyle-plugin</artifactId>
      </plugin>
    </plugins>
  </reporting>

  <scm>
    <connection>scm:svn:http://svn.apache.org/repos/asf/directory/shared/branches/bigbang</connection>
    <developerConnection>scm:svn:https://svn.apache.org/repos/asf/directory/shared/branches/bigbang</developerConnection>
    <url>http://svn.apache.org/viewvc/directory/project/branches/bigbang/shared-parent</url>
  </scm>

  <repositories>
    <repository>
      <id>apache.directory.snapshot.repo</id>
      <name>Snapshot repository for the Apache Directory project</name>
      <url>http://vm094.oxylos.org/mirror-maven2/</url>
      <releases>
        <enabled>false</enabled>
      </releases>
    </repository>
  </repositories>

</project><|MERGE_RESOLUTION|>--- conflicted
+++ resolved
@@ -27,11 +27,7 @@
   <artifactId>shared-parent</artifactId>
   <name>Apache Directory Shared</name>
   <packaging>pom</packaging>
-<<<<<<< HEAD
-  <version>0.9.11-SNAPSHOT</version>
-=======
   <version>0.9.12-SNAPSHOT</version>
->>>>>>> e0d67fd6
 
   <properties>
     <projectName>ApacheDS-Shared</projectName>
